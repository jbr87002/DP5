--- conflicted
+++ resolved
@@ -19,14 +19,9 @@
 import math
 import copy
 import pickle
-<<<<<<< HEAD
-
-from Proton_Processing import process_proton
-from Carbon_Processing import process_carbon
-=======
+
 from Proton_processing import process_proton
 from Carbon_processing import process_carbon
->>>>>>> 58e5cc1f
 
 gasConstant = 8.3145
 temperature = 298.15
