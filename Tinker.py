--- conflicted
+++ resolved
@@ -130,23 +130,12 @@
     # open settings.TinkerPath + 'params/mmff.prm
     atomtypes = []
     atomnums = []
-<<<<<<< HEAD
-    for line in paramdata[75:]:
-        data = [_f for _f in line.split('  ') if _f]
-        print(data)
-        if len(data) < 3:
-            break
-        atomtypes.append(data[3])
-        atomnums.append(int(data[5]))
-
-=======
     with open(settings.TinkerPath + '/params/mmff.prm', 'r') as f:
         for line in f:
             if line.split(' ')[0] == 'atom':
                 data = shlex.split(line, posix=False)
                 atomtypes.append(data[3])
                 atomnums.append(int(data[-3]))
->>>>>>> 15288d29
     return atomtypes, atomnums
 
 #Reads the relevant tinker geometry files
