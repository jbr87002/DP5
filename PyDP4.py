#!/usr/bin/env python

# -*- coding: utf-8 -*-
"""
PyDP4 integrated workflow for the running of MM, DFT GIAO calculations and
DP4 analysis
v1.0

Copyright (c) 2015-2019 Kristaps Ermanis, Alexander Howarth, Jonathan M. Goodman

Permission is hereby granted, free of charge, to any person obtaining a copy
of this software and associated documentation files (the "Software"), to deal
in the Software without restriction, including without limitation the rights
to use, copy, modify, merge, publish, distribute, sublicense, and/or sell
copies of the Software, and to permit persons to whom the Software is
furnished to do so, subject to the following conditions:

The above copyright notice and this permission notice shall be included in
all copies or substantial portions of the Software.

THE SOFTWARE IS PROVIDED "AS IS", WITHOUT WARRANTY OF ANY KIND, EXPRESS OR
IMPLIED, INCLUDING BUT NOT LIMITED TO THE WARRANTIES OF MERCHANTABILITY,
FITNESS FOR A PARTICULAR PURPOSE AND NONINFRINGEMENT. IN NO EVENT SHALL THE
AUTHORS OR COPYRIGHT HOLDERS BE LIABLE FOR ANY CLAIM, DAMAGES OR OTHER
LIABILITY, WHETHER IN AN ACTION OF CONTRACT, TORT OR OTHERWISE, ARISING FROM,
OUT OF OR IN CONNECTION WITH THE SOFTWARE OR THE USE OR OTHER DEALINGS IN
THE SOFTWARE.

Created on Wed Nov 19 15:26:32 2014
Updated on Feb 07 2019

@author: ke291

The main file, that should be called to start the PyDP4 workflow.
Interprets the arguments and takes care of the general workflow logic.
"""

import NMR
import Tinker
import MacroModel
import DP5 as DP5
import DP4 as DP4
import sys
import os
import datetime
import argparse
import importlib
import getpass
from pathlib import Path

DFTpackages = [['n', 'w', 'g', 'z', 'd'], ['NWChem', 'NWChemZiggy', 'Gaussian', 'GaussianZiggy', 'GaussianDarwin']]

if os.name == 'nt':
    import pyximport

    pyximport.install()
    import ConfPrune
else:
    import pyximport

    pyximport.install()
    import ConfPrune


# Assigning the config default values
# Settings are defined roughly in the order they are used in the script
class Settings:
    # --- Main options ---
    MM = 'm'  # m for MacroModel, t for Tinker
    DFT = 'z'  # n, g, z or for NWChem or Gaussian
    Workflow = 'gmns'  # defines which steps to include in the workflow
    # g for generate diastereomers
    # m for molecular mechanics conformational search
    # o for DFT optimization
    # e for DFT single-point energies
    # n for DFT NMR calculation
    # s for computational and experimental NMR data extraction and stats analysis
    Solvent = ''  # solvent for DFT optimization and NMR calculation
    ScriptDir = ''  # Script directory, automatically set on launch
    InputFiles = []  # Structure input files - can be MacroModel *-out.mae or *sdf files
    InputFilesPaths = []  # Path object for Structure input files - can be MacroModel *-out.mae or *sdf files
    NMRsource = ''  # File or folder containing NMR description or data
<<<<<<< HEAD
    Title = 'DP4molecule'       # Title of the calculation, set to NMR file name by default on launch
    AssumeDone = False          # Assume all computations done, only read DFT output data and analyze (use for reruns)
    AssumeConverged = False     # Assume all optimizations have converged, do NMR and/or energy calcs on existing DFT geometries
    UseExistingInputs = False   # Don't regenerate DFT inputs, use existing ones. Good for restarting a failed calc
    Smiles = None # Smiles input file - text file with smiles strings on separate lines
    InChIs = None # InChI input file - text file with inchi strings on separate lines
    Smarts = None # Smarts input file - text file with Smarts strings on separate lines
=======
    Title = 'DP4molecule'  # Title of the calculation, set to NMR file name by default on launch
    AssumeDone = False  # Assume all computations done, only read DFT output data and analyze (use for reruns)
    AssumeConverged = False  # Assume all optimizations have converged, do NMR and/or energy calcs on existing DFT geometries
    UseExistingInputs = False  # Don't regenerate DFT inputs, use existing ones. Good for restarting a failed calc
    Smiles = None  # Smiles input file - text file with smiles strings on separate lines
    InChIs = None  # InChI input file - text file with inchi strings on separate lines
    Smarts = None  # Smarts input file - text file with Smarts strings on separate lines
>>>>>>> e50957c4

    # --- Diastereomer generation ---
    SelectedStereocentres = []  # which stereocentres to vary for diastereomer generation

    # --- Molecular mechanics ---
    ForceField = 'mmff'  # ff tfOPto use for conformational search
    MMstepcount = 10000  # Max number of MM steps to do, if less than MMfactor*rotable_bonds
    MMfactor = 2500  # MMfactor*rotable_bonds gives number of steps to do if less than MMstepcount
    Rot5Cycle = False  # Special dealing with 5-membered saturated rings, see FiveConf.py
    RingAtoms = []  # Define the 5-membered ring, useful if several are present in molecule
    SCHRODINGER = ''  # Define the root folder for Schrodinger software
    TinkerPath = '/home/ah809/Downloads/tinker/'  # Define the root folder for Tinker software,
    # must contain bin/scan and params/mmff.prm for the process to work

    # --- Conformer pruning ---
    HardConfLimit = 1000  # Immediately stop if conformers to run exceed this number
    ConfPrune = True  # Should we prune conformations?
    PerStructConfLimit = 100  # Max numbers of conformers allowed per structure for DFT stages
    InitialRMSDcutoff = 0.75  # Initial RMSD threshold for pruning
    MaxCutoffEnergy = 10.0  # Max conformer MM energy in kJ/mol to allow

    # --- DFT ---
    NWChemPath = "nwchem"  # Path to nwchem executable. If it's in the path, can be just 'nwchem'
    GausPath = ""  # Path to Gaussian executable. If it's in the path, can be just 'g09' or 'g16'
    # If left empty, it will attempt to use g09 in GAUS_EXEDIR environment variable
    MaxDFTOptCycles = 50  # Max number of DFT geometry optimization cycles to request.
    CalcFC = False  # Calculate QM force constants before optimization
    OptStepSize = 30  # Max step Gaussian should take in geometry optimization
    charge = None  # Manually specify charge for DFT calcs
    nBasisSet = "6-311g(d)"  # Basis set for NMR calcs
    nFunctional = "mPW1PW91"  # Functional for NMR calcs
    oBasisSet = "6-31g(d,p)"  # Basis set for geometry optimizations
    oFunctional = "b3lyp"  # Functional for geometry optimizations
    eBasisSet = "def2tzvp"  # Basis set for energy calculations
    eFunctional = "m062x"  # Functional for energy calculations

    # --- Computational clusters ---
    """ These should probably be moved to relevant *.py files as Cambridge specific """
    user = ''  # Linux user on computational clusters, not used for local calcs
    TimeLimit = 24  # Queue time limit on comp clusters
    queue = 'SWAN'  # Which queue to use on Ziggy
    project = 'GOODMAN-SL3-CPU'  # Which project to use on Darwin
    DarwinScrDir = '/home/u/rds/hpc-work/'  # Which scratch directory to use on Darwin
    StartTime = ''  # Automatically set on launch, used for folder names
    nProc = 1  # Cores used per job, must be less than node size on cluster
    DarwinNodeSize = 32  # Node size on current CSD3
    MaxConcurrentJobsZiggy = 75  # Max concurrent jobs to submit on ziggy
    MaxConcurrentJobsDarwin = 320  # Max concurrent jobs to submit on CSD3

    # --- NMR analysis ---
    TMS_SC_C13 = 191.69255  # Default TMS reference C shielding constant (from B3LYP/6-31g**)
    TMS_SC_H1 = 31.7518583  # Default TMS reference H shielding constant (from B3LYP/6-31g**)

    # --- Stats ---
    StatsModel = 'g'  # What statistical model type to use
    StatsParamFile = 'none'  # Where to find statistical model parameters

    # --- Output folder ---
<<<<<<< HEAD
    OutputFolder = ''             # folder to print dp4 output to - default is cwd
    ResFile = ''
    GUIRunning = False
=======
    OutputFolder = ''  # folder to print dp4 output to - default is cwd
    GUIRunning = False  # Boolean has PyDP4 been called from commandline or from GUI

>>>>>>> e50957c4

settings = Settings()


# Data structure keeping all of isomer data in one place.
class Isomer:
    def __init__(self, InputFile, Charge=-100):
        self.InputFile = InputFile  # Initial structure input file
<<<<<<< HEAD
        self.BaseName = InputFile # Basename for other files
        self.Atoms = []             # Element labels
        self.Conformers = []        # from conformational search, list of atom coordinate lists
        self.MMCharge = 0           # charge from conformational search
        self.ExtCharge = Charge     # externally provided charge
        self.RMSDCutoff = 0         # RMSD cutoff eventually used to get the conformer number below the limit
        self.DFTConformers = []     # from DFT optimizations, list of atom coordinate lists
        self.ConfIndices = []       # List of conformer indices from the original conformational search for reference
        self.MMEnergies = []        # Corresponding MM energies in kj/mol
        self.DFTEnergies = []       # Corresponding DFT energies in hartrees
        self.Energies = []          # Final energies used in conformer population prediction in kj/mol
        self.Populations = []       # Conformer populations
        self.OptInputFiles = []     # list of DFT NMR input file names
        self.OptOutputFiles = []    # list of DFT NMR output file names
        self.EInputFiles = []     # list of DFT NMR input file names
        self.EOutputFiles = []    # list of DFT NMR output file names
        self.NMRInputFiles = []     # list of DFT NMR input file names
        self.NMROutputFiles = []    # list of DFT NMR output file names
        self.ShieldingLabels = []   # A list of atom labels corresponding to the shielding values
        self.ConformerShieldings = [] # list of calculated NMR shielding constant lists for every conformer
        self.ConformerCShifts = [] # list of calculated C NMR shifts lists for every conformer
        self.ConformerHShifts = [] # list of calculated H NMR shifts lists for every conformer
=======
        self.BaseName = InputFile  # Basename for other files
        self.Atoms = []  # Element labels
        self.Conformers = []  # from conformational search, list of atom coordinate lists
        self.MMCharge = 0  # charge from conformational search
        self.ExtCharge = Charge  # externally provided charge
        self.RMSDCutoff = 0  # RMSD cutoff eventually used to get the conformer number below the limit
        self.DFTConformers = []  # from DFT optimizations, list of atom coordinate lists
        self.ConfIndices = []  # List of conformer indices from the original conformational search for reference
        self.MMEnergies = []  # Corresponding MM energies in kj/mol
        self.DFTEnergies = []  # Corresponding DFT energies in hartrees
        self.Energies = []  # Final energies used in conformer population prediction in kj/mol
        self.Populations = []  # Conformer populations
        self.OptInputFiles = []  # list of DFT NMR input file names
        self.OptOutputFiles = []  # list of DFT NMR output file names
        self.EInputFiles = []  # list of DFT NMR input file names
        self.EOutputFiles = []  # list of DFT NMR output file names
        self.NMRInputFiles = []  # list of DFT NMR input file names
        self.NMROutputFiles = []  # list of DFT NMR output file names
        self.ShieldingLabels = []  # A list of atom labels corresponding to the shielding values
        self.ConformerShieldings = []  # list of calculated NMR shielding constant lists for every conformer
>>>>>>> e50957c4
        self.BoltzmannShieldings = []  # Boltzmann weighted NMR shielding constant list for the isomer
        self.Cshifts = []  # Calculated C NMR shifts
        self.Hshifts = []  # Calculated H NMR
        self.Clabels = []
        self.Hlabels = []
        self.Cexp = []  # Experimental C NMR shifts
        self.Hexp = []  # Experimental H NMR shifts


<<<<<<< HEAD

=======
def main(settings):
>>>>>>> e50957c4
    print("Current working directory: " + os.getcwd())
    print("Initial input files: " + str(settings.InputFiles))
    print("NMR file: " + str(settings.NMRsource))
    print("Workflow: " + str(settings.Workflow))

<<<<<<< HEAD
    #Read in any text inputs and add these to the input file list
=======
    # Read in any text inputs and add these to the input file list
>>>>>>> e50957c4

    import StructureInput

    if settings.Smiles:
<<<<<<< HEAD

        settings.InputFiles.extend( StructureInput.GenerateSDFFromTxt(settings.Smiles,'Smiles'))
=======
        settings.InputFiles.extend(StructureInput.GenerateSDFFromTxt(settings.Smiles, 'Smiles'))
>>>>>>> e50957c4

    if settings.Smarts:
        settings.InputFiles.extend(StructureInput.GenerateSDFFromTxt(settings.Smarts, 'Smarts'))

    if settings.InChIs:
        settings.InputFiles.extend(StructureInput.GenerateSDFFromTxt(settings.InChIs, 'InChI'))

    # Clean up input files if c in workflow - this generates a new set of 3d coordinates as a starting point

    if 'c' in settings.Workflow and len(settings.InputFiles) > 0:
<<<<<<< HEAD

        import StructureInput

        #if requested generate 3d coordinates to define any stereochemistry

        settings.InputFiles = StructureInput.CleanUp(settings.InputFiles)

    #if no structure inputs have been found at this point quit

    if len(settings.InputFiles) == 0:

=======
        import StructureInput

        # if requested generate 3d coordinates to define any stereochemistry

        settings.InputFiles = StructureInput.CleanUp(settings.InputFiles)

    # if no structure inputs have been found at this point quit

    if len(settings.InputFiles) == 0:
>>>>>>> e50957c4
        print("\nNo input files were found please use -h for help with input options quitting...")

        quit()

    # if g in workflow check number of stereocentres for each input and generate and diastereomers

    if ('g' in settings.Workflow):

        import InchiGen
        print("\nGenerating diastereomers...")

        FinalInputFiles = []

        nStereo = [StructureInput.NumberofStereoCentres(InpFile) for InpFile in settings.InputFiles]

        if len(settings.InputFiles) == 1:

<<<<<<< HEAD
            FinalInputFiles.extend(InchiGen.GenDiastereomers( settings.InputFiles[0] , nStereo[0] , settings.SelectedStereocentres))

        else:

            for InpFile, nStereoCentres in zip(settings.InputFiles  , nStereo):

                FinalInputFiles.extend( InchiGen.GenDiastereomers( InpFile , nStereoCentres, []))

        settings.InputFiles = list(FinalInputFiles)

    settings.InputFilesPaths = [ Path.cwd() / i for i in settings.InputFiles  ]
=======
            FinalInputFiles.extend(
                InchiGen.GenDiastereomers(settings.InputFiles[0], nStereo[0], settings.SelectedStereocentres))

        else:

            for InpFile, nStereoCentres in zip(settings.InputFiles, nStereo):
                FinalInputFiles.extend(InchiGen.GenDiastereomers(InpFile, nStereoCentres, []))

        settings.InputFiles = list(FinalInputFiles)
>>>>>>> e50957c4

    print("Generated input files: " + str(settings.InputFiles) + '\n')

    # Create isomer data structures
    Isomers = [Isomer(f.split('.sdf')[0]) for f in settings.InputFiles]

    print("Assuming all computations are done? ... ", settings.AssumeDone)
    print("Using preexisting DFT data? ... ", settings.UseExistingInputs)

    # Run conformational search, if requested
    if ('m' in settings.Workflow) and not (settings.AssumeDone or settings.UseExistingInputs):

        #print("Performing conformational search using ", end="")

        if settings.MM == 't':
            print("Tinker")
            print('\nSetting up Tinker files...')
            TinkerInputs = Tinker.SetupTinker(settings)

            print('\nRunning Tinker...')
            TinkerOutputs = Tinker.RunTinker(TinkerInputs, settings)

            Isomers = Tinker.ReadConformers(TinkerOutputs, Isomers, settings)

        elif settings.MM == 'm':
            print("MacroModel")
            print('\nSetting up MacroModel files...')
            MacroModelInputs = MacroModel.SetupMacroModel(settings)
            print("MacroModel inputs: " + str(MacroModelInputs))
            print('Running MacroModel...')
            MacroModelOutputs = MacroModel.RunMacroModel(MacroModelInputs, settings)
            print('\nReading conformers...')
            Isomers = MacroModel.ReadConformers(MacroModelOutputs, Isomers, settings)
            print('Energy window: ' + str(settings.MaxCutoffEnergy) + ' kJ/mol')
            for iso in Isomers:
                print(iso.InputFile + ": " + str(len(iso.Conformers)) + ' conformers read within energy window')
    else:
        print('No conformational search was requested. Skipping...')
        settings.ConfPrune = False

    # Prune conformations, if requested.
    # For each isomer, the conformers list is replaced with a smaller list of conformers
    if (settings.ConfPrune) and not (settings.AssumeDone or settings.UseExistingInputs):
        print('\nPruning conformers...')
        Isomers = ConfPrune.RMSDPrune(Isomers, settings)
        for iso in Isomers:
            print(iso.InputFile + ": " + str(len(iso.Conformers)) + ' conformers after pruning with ' +
                  str(iso.RMSDCutoff) + 'A RMSD cutoff')

    if ('n' in settings.Workflow) or ('o' in settings.Workflow) \
            or ('e' in settings.Workflow) or settings.AssumeDone:
        DFT = ImportDFT(settings.DFT)
    else:
        print('\nNo DFT calculations were requested. Skipping...')

    if not (settings.AssumeDone):

        # Run DFT optimizations, if requested
        if ('o' in settings.Workflow):

            now = datetime.datetime.now()
            settings.StartTime = now.strftime('%d%b%H%M')

            print('\nSetting up geometry optimization calculations...')
            Isomers = DFT.SetupOptCalcs(Isomers, settings)
            print('\nRunning geometry optimization calculations...')
            Isomers = DFT.RunOptCalcs(Isomers, settings)

            print('\nReading DFT optimized geometries...')

            Isomers = DFT.ReadGeometries(Isomers, settings)

            # Add convergence check here before continuing with calcs!
            if (DFT.Converged(Isomers) == False) and (settings.AssumeConverged == False):
                print('Some of the conformers did not converge, quitting...')
                quit()

        # Run DFT single-point energy calculations, if requested
        if ('e' in settings.Workflow):

            now = datetime.datetime.now()
            settings.StartTime = now.strftime('%d%b%H%M')

            print('\nSetting up energy calculations...')
            Isomers = DFT.SetupECalcs(Isomers, settings)
            print('\nRunning energy calculations...')
            Isomers = DFT.RunECalcs(Isomers, settings)
            print('\nReading data from the output files...')
            Isomers = DFT.ReadEnergies(Isomers, settings)
            print("Energies: ")
            for iso in Isomers:
                print(iso.InputFile + ": " + str(iso.DFTEnergies))

        # Run DFT NMR calculations, if requested
        if ('n' in settings.Workflow):

            now = datetime.datetime.now()
            settings.StartTime = now.strftime('%d%b%H%M')

            print('\nSetting up NMR calculations...')
            Isomers = DFT.SetupNMRCalcs(Isomers, settings)
            print('\nRunning NMR calculations...')
            Isomers = DFT.RunNMRCalcs(Isomers, settings)
            print('\nReading data from the output files...')
            Isomers = DFT.ReadShieldings(Isomers)
            print("Shieldings: ")
            for iso in Isomers:
                print(iso.InputFile + ": ")
                for conf in iso.ConformerShieldings:
                    print(str(conf))

            Isomers = DFT.ReadEnergies(Isomers, settings)
            print("Energies: ")
            for iso in Isomers:
                print(iso.InputFile + ": " + str(iso.DFTEnergies))

    else:
        # Read DFT optimized geometries, if requested
        if ('o' in settings.Workflow):
            Isomers = DFT.GetPrerunOptCalcs(Isomers)
        if ('e' in settings.Workflow):
            Isomers = DFT.GetPrerunECalcs(Isomers)
        if ('n' in settings.Workflow):
            Isomers = DFT.GetPrerunNMRCalcs(Isomers)

        Isomers = DFT.ReadGeometries(Isomers, settings)

        # Read DFT NMR data, if requested
        if ('n' in settings.Workflow):
            Isomers = DFT.ReadShieldings(Isomers)
            Isomers = DFT.ReadEnergies(Isomers, settings)

    if not (NMR.NMRDataValid(Isomers)) or ('n' not in settings.Workflow):
        print('\nNo NMR data calculated, quitting...')
        quit()

    if ('s' in settings.Workflow) or ('a' in settings.Workflow):

        print('\nSetting TMS computational NMR shielding constant references')
        settings.TMS_SC_C13, settings.TMS_SC_H1 = NMR.GetTMSConstants(settings)

        print('\nConverting DFT data to NMR shifts...')
        Isomers = NMR.CalcBoltzmannWeightedShieldings(Isomers)
        Isomers = NMR.CalcNMRShifts(Isomers, settings)

        print('\nReading experimental NMR data...')
        NMRData = NMR.NMRData(settings)

        """
        print("Conformation data:")
        NMR.PrintConformationData(Isomers)
        """

        if NMRData.Type == 'desc':

            print('Experimental NMR description found and read.')

            # performs a pairwise assignment
            Isomers = NMR.PairwiseAssignment(Isomers, NMRData)

            print('Cshifts: ' + str(NMRData.Cshifts))
            print('Hshifts: ' + str(NMRData.Hshifts))

            print('Equivalents: ' + str(NMRData.Equivalents))
            print('Omits: ' + str(NMRData.Omits))

        elif NMRData.Type == "fid":

            for f in settings.NMRsource:

                if f.name == "Proton" or f.name == "proton":

                    from Proton_assignment import AssignProton
                    from Proton_plotting import PlotProton

                    print('\nAssigning proton spectrum...')
                    Isomers = AssignProton(NMRData, Isomers, settings)

                    if settings.GUIRunning == False:
                        print('\nPlotting proton spectrum...')
                        PlotProton(NMRData, Isomers, settings)

                elif f.name == "Carbon" or f.name == "carbon":

                    from Carbon_assignment import AssignCarbon
                    from Carbon_plotting import PlotCarbon

                    print('\nAssigning carbon spectrum...')
                    Isomers = AssignCarbon(NMRData, Isomers, settings)

                    if settings.GUIRunning == False:
                        print('\nPlotting carbon spectrum...')
                        PlotCarbon(NMRData, Isomers, settings)
<<<<<<< HEAD

=======
>>>>>>> e50957c4

        elif NMRData.Type == "jcamp":

            for f in settings.NMRsource:

                if f.name == "Proton.dx" or f.name == "proton.dx":

                    from Proton_assignment import AssignProton
                    from Proton_plotting import PlotProton

                    print('\nAssigning proton spectrum...')
                    Isomers = AssignProton(NMRData, Isomers, settings)

                    if settings.GUIRunning == False:
                        print('\nPlotting proton spectrum...')
                        PlotProton(NMRData, Isomers, settings)

                elif f.name == "Carbon.dx" or f.name == "carbon.dx":

                    from Carbon_assignment import AssignCarbon
                    from Carbon_plotting import PlotCarbon

                    print('\nAssigning carbon spectrum...')
                    Isomers = AssignCarbon(NMRData, Isomers, settings)

                    if settings.GUIRunning == False:
                        print('\nPlotting carbon spectrum...')
                        PlotCarbon(NMRData, Isomers, settings)

            print('Raw FID NMR datafound and read.')

        # print('\nProcessing experimental NMR data...')

        # NMRdata = NMR.ProcessNMRData(Isomers, settings.NMRsource, settings)

    if 'w' in settings.Workflow:

        print('\nCalculating DP5 probabilities...')

        # make folder for WF data to go into

        DP5data = DP5.DP5data(Path(settings.ScriptDir), len(Isomers[0].Atoms))

        if not os.path.exists('dp5'):

            os.mkdir(Path(settings.OutputFolder) / 'dp5')

            DP5data = DP5.ProcessIsomers(DP5data, Isomers, settings)

            DP5data = DP5.InternalScaling(DP5data)

            DP5data = DP5.kde_probs(Isomers, DP5data, 0.025)

            DP5data = DP5.BoltzmannWeight_DP5(Isomers, DP5data)

            DP5data = DP5.Calculate_DP5(DP5data)

            DP5data = DP5.Rescale_DP5(DP5data, settings)

            DP5data = DP5.Pickle_res(DP5data, settings)

        else:
            DP5data = DP5.UnPickle_res(DP5data, settings)

        DP5data = DP5.MakeOutput(DP5data, Isomers, settings)

    else:

        DP5data = []

    if 's' in settings.Workflow:

        print('\nCalculating DP4 probabilities...')

        DP4data = DP4.DP4data()
        DP4data = DP4.ProcessIsomers(DP4data, Isomers)
        DP4data = DP4.InternalScaling(DP4data)
        DP4data = DP4.CalcProbs(DP4data, settings)
        DP4data = DP4.CalcDP4(DP4data)
<<<<<<< HEAD

        DP4data = DP4.MakeOutput(DP4data,Isomers,settings)
=======
        DP4data = DP4.MakeOutput(DP4data, Isomers, settings)

        # print(DP4.FormatData(DP4data))
>>>>>>> e50957c4

    else:
        print('\nNo DP4 analysis requested.')

        DP4data = []

    print('\nPyDP4 process completed successfully.')

    print("workflow" , settings.Workflow)

    return NMRData, Isomers, settings, DP4data, DP5data


# Selects which DFT package to import, returns imported module
def ImportDFT(dft):
    if dft in DFTpackages[0]:
        DFTindex = DFTpackages[0].index(dft)
        DFT = importlib.import_module(DFTpackages[1][DFTindex])
    else:
        print("Invalid DFT package selected")
        quit()

    return DFT


def getScriptPath():
    return os.path.dirname(os.path.realpath(sys.argv[0]))


def NMR_files(NMR_args):
    print("NMR_path")

    NMR_path = Path(NMR_args)
    NMR_Data = []

    # check if path is from cwd or elsewhere:
    if len(NMR_path.parts) == 1:
        # if so a folder in the cwd has been passed add the cwd to the path
        NMR_path = Path.cwd() / NMR_path
        print(NMR_path)

    # now check if it is a directory or a file, add proton and carbon data here
    if NMR_path.is_dir():

        p_switch = 0
        c_switch = 0

        for f in NMR_path.iterdir():

            if f.name == "Carbon" or f.name == "carbon" or f.name == "Carbon.dx" or f.name == "carbon.dx":
                NMR_Data.append(f)
                c_switch = 1

            elif f.name == "Proton" or f.name == "proton" or f.name == "Proton.dx" or f.name == "proton.dx":
                NMR_Data.append(f)
                p_switch = 1

            if p_switch == 1 and c_switch == 1:
                break

        # self.NMR_list.addItem(str(filename[0].split("/")[-1]))

        if p_switch == 0 and c_switch == 0:
            NMR_Data.append(f)

    # if its not a directory add the file

    else:

        NMR_Data.append(NMR_path)

    settings.NMRsource = NMR_Data

    return


# Read the config file and fill in the corresponding attributes in settings class
def ReadConfig(settings):
    cfgpath = os.path.join(getScriptPath(), 'settings.cfg')
    if not os.path.exists(cfgpath):
        print('settings.cfg is missing!')
        return settings

    configfile = open(cfgpath, 'r')
    config = configfile.readlines()
    configfile.close()

    # Read in the new settings values from config
    newsettings = []
    for line in config:
        if ('#' in line) or (len(line) < 3) or ('=' not in line):
            continue

        newsettings.append([x.strip() for x in line[:-1].split('=')])
        if len(newsettings[-1]) < 2:
            newsettings[-1].append('')

    # Set the attributes in the settings class
    print('Settings read from settings.cfg:')
    for setting in newsettings:
        if hasattr(settings, setting[0]):
            setattr(settings, setting[0], setting[1])
            print('  ' + setting[0] + ': ' + setting[1])

    return settings


if __name__ == '__main__':

    print("==========================")
    print("PyDP4 script,\nintegrating Tinker/MacroModel,")
    print("Gaussian/NWChem and DP4\nv1.0")
    print("\nCopyright (c) 2015-2019 Kristaps Ermanis, Alexander Howarth, Jonathan M. Goodman")
    print("Distributed under MIT license")
    print("==========================\n\n")

    # Read config file and fill in settings in from that
    settings = ReadConfig(settings)

    # These are then overridden by any explicit parameters given through the command line
    parser = argparse.ArgumentParser(description='PyDP4 script to setup\
    and run Tinker, Gaussian (on ziggy) and DP4')
    parser.add_argument('-w', '--workflow', help="Defines which steps to include in the workflow, " +
                                                 "can contain g for generate diastereomers, m for molecular mechanics conformational search, " +
                                                 "o for DFT optimization, e for DFT single-point energies, n for DFT NMR calculation, " +
                                                 "a for computational and experimental NMR data extraction " +
                                                 "s for computational and experimental NMR data extraction and stats analysis, default is 'gmns'",
                        default=settings.Workflow)
    parser.add_argument('-m', '--mm', help="Select molecular mechanics program,\
    t for tinker or m for macromodel, default is m", choices=['t', 'm'],
                        default='m')
    parser.add_argument('-d', '--dft', help="Select DFT program, \
    g for Gaussian, n for NWChem, z for Gaussian on ziggy, d for Gaussian on \
    Darwin, default is g", choices=DFTpackages[0], default='g')
    parser.add_argument('--StepCount', help="Specify\
    stereocentres for diastereomer generation")

    parser.add_argument('StructureFiles', nargs='*', default=[], help=
    "One or more SDF file for the structures to be verified by DP4. At least one\
    is required, if automatic diastereomer generation is used.")

    parser.add_argument("ExpNMR", help="Experimental NMR description, assigned\
    with the atom numbers from the structure file")

    parser.add_argument("-s", "--solvent", help="Specify solvent to use\
    for dft calculations")
    parser.add_argument("-q", "--queue", help="Specify queue for job submission\
    on ziggy", default=settings.queue)
    parser.add_argument("--TimeLimit", help="Specify job time limit for jobs\
    on ziggy or darwin", type=int)

    parser.add_argument("--nProc", help="Specify number of processor cores\
    to use for Gaussian calculations", type=int, default=1)
    parser.add_argument("--batch", help="Specify max number of jobs per batch",
                        type=int, default=settings.MaxConcurrentJobsZiggy)
    parser.add_argument("--project", help="Specify project for job submission\
    on darwin", default=settings.project)
    parser.add_argument("--ConfLimit", help="Specify maximum number of \
    conformers per structure. If above this, adaptive RMSD pruning will be \
    performed", type=int, default=settings.PerStructConfLimit)

    parser.add_argument("--MaxConfE", help="Specify maximum MMFF energy \
    allowed before conformer is discarded before DFT stage", type=float, \
                        default=settings.MaxCutoffEnergy)

    parser.add_argument("-r", "--rot5", help="Manually generate conformers for\
    5-memebered rings", action="store_true")

    parser.add_argument('--ra', help="Specify ring atoms, for the ring to be\
    rotated, useful for molecules with several 5-membered rings")
    parser.add_argument('-S', '--Stats', help="Specify the stats model and\
    parameters")

    parser.add_argument("--AssumeDFTDone", help="Assume RMSD pruning, DFT setup\
    and DFT calculations have been run already", action="store_true")
    parser.add_argument("--AssumeConverged", help="Assume DFT optimizations have" + \
                                                  " converged and can be used for NMR and or energy calcs",
                        action="store_true")
    parser.add_argument("--UseExistingInputs", help="Use previously generated\
    DFT inputs, avoids long conf pruning and regeneration", action="store_true")
    parser.add_argument("--NoConfPrune", help="Skip RMSD pruning, use all\
    conformers in the energy window", action="store_true")

    parser.add_argument('-c', '--StereoCentres', help="Specify\
    stereocentres for diastereomer generation")
    parser.add_argument("--OptCycles", help="Specify max number of DFT geometry\
    optimization cycles", type=int, default=settings.MaxDFTOptCycles)
    parser.add_argument("--OptStep", help="Specify the max step size\
    Gaussian should take in optimization, default is 30", type=int, default=settings.OptStepSize)
    parser.add_argument("--FC", help="Calculate force constants before optimization", action="store_true")

    parser.add_argument('-n', '--Charge', help="Specify\
    charge of the molecule. Do not use when input files have different charges")
    parser.add_argument('-B', '--nBasisSet', help="Selects the basis set for\
    DFT NMR calculations", default=settings.nBasisSet)
    parser.add_argument('-F', '--nFunctional', help="Selects the functional for\
    DFT NMR calculations", default=settings.nFunctional)
    parser.add_argument('--eBasisSet', help="Selects the basis set for\
    DFT energy calculations", default=settings.eBasisSet)
    parser.add_argument('--eFunctional', help="Selects the functional for\
    DFT energy calculations", default=settings.eFunctional)
    parser.add_argument('-f', '--ff', help="Selects force field for the \
    conformational search, implemented options 'mmff' and 'opls' (2005\
    version)", choices=['mmff', 'opls'], default=settings.ForceField)

<<<<<<< HEAD
    parser.add_argument('--OutputFolder', help="Directory for dp4 output default is cwd",default= settings.OutputFolder)

    parser.add_argument('--Smiles', help="txt file input containing smiles strings on separate lines",default= settings.Smiles)

    parser.add_argument('--Smarts', help="txt file input containing smarts strings on separate lines",default= settings.Smarts)

    parser.add_argument('--InChIs', help="txt file input containing inchi strings on separate lines",default= settings.InChIs)

    parser.add_argument('--ResFile')
=======
    parser.add_argument('--OutputFolder', help="Directory for dp4 output default is cwd", default=settings.OutputFolder)

    parser.add_argument('--Smiles', help="txt file input containing smiles strings on separate lines",
                        default=settings.Smiles)

    parser.add_argument('--Smarts', help="txt file input containing smarts strings on separate lines",
                        default=settings.Smarts)

    parser.add_argument('--InChIs', help="txt file input containing inchi strings on separate lines",
                        default=settings.InChIs)
>>>>>>> e50957c4

    args = parser.parse_args()
    print(args.StructureFiles)
    print(args.ExpNMR)

    settings.ResFile = args.ResFile

    settings.Title = args.ExpNMR
    settings.NMRsource = args.ExpNMR
    settings.Workflow = args.workflow

    settings.DFT = args.dft
    settings.queue = args.queue
    settings.ScriptDir = getScriptPath()
    settings.ForceField = args.ff
    settings.PerStructConfLimit = args.ConfLimit
    settings.MaxCutoffEnergy = args.MaxConfE
    settings.nBasisSet = args.nBasisSet
    settings.nFunctional = args.nFunctional
    settings.eBasisSet = args.eBasisSet
    settings.eFunctional = args.eFunctional
    settings.nProc = args.nProc
    settings.MaxConcurrentJobs = args.batch
    settings.project = args.project
    settings.MaxDFTOptCycles = args.OptCycles
    settings.OptStepSize = args.OptStep
    if args.FC:
        settings.CalcFC = True

    if args.TimeLimit:
        settings.TimeLimit = args.TimeLimit

    if args.Stats is not None:
        settings.StatsModel = (args.Stats)[0]
        settings.StatsParamFile = (args.Stats)[1:]

    settings.MM = args.mm

    if args.StepCount is not None:
        settings.MMstepcount = int(args.StepCount)
    if args.Charge is not None:
        settings.charge = int(args.Charge)
    if args.StereoCentres is not None:
        settings.SelectedStereocentres = \
            [int(x) for x in (args.StereoCentres).split(',')]
    if args.NoConfPrune:
        settings.ConfPrune = False
    if args.AssumeDFTDone:
        settings.AssumeDone = True
    if args.AssumeConverged:
        settings.AssumeConverged = True
    if args.UseExistingInputs:
        settings.UseExistingInputs = True
    if args.solvent:
        settings.Solvent = args.solvent
    if args.rot5:
        settings.Rot5Cycle = True
    if args.ra is not None:
        settings.RingAtoms = \
            [int(x) for x in (args.ra).split(',')]

    if settings.StatsParamFile != 'none':
        if os.path.isfile(settings.StatsParamFile):
            print("Statistical parameter file found at " + settings.StatsParamFile)
        elif (not os.path.isfile(settings.StatsParamFile)) and \
                os.path.isfile(settings.ScriptDir + settings.StatsParamFile):
            settings.StatsParamFile = settings.ScriptDir + settings.StatsParamFile
            print("Statistical parameter file found at " + settings.StatsParamFile)
        elif (not os.path.isfile(settings.StatsParamFile)) and \
                (not os.path.isfile(settings.ScriptDir + settings.StatsParamFile)):
            print("Stats file not found, quitting.")

    now = datetime.datetime.now()
    settings.StartTime = now.strftime('%d%b%H%M')

    settings.user = getpass.getuser()
    settings.DarwinScrDir.replace('/u/', settings.user)

    with open('cmd.log', 'a') as f:
        f.write(' '.join(sys.argv) + '\n')

    settings.InputFiles = args.StructureFiles

    settings.Smiles = args.Smiles
    settings.Smarts = args.Smarts
    settings.InChIs = args.InChIs

<<<<<<< HEAD
    settings.NMRsource =  args.ExpNMR
=======
    settings.NMRsource = args.ExpNMR
>>>>>>> e50957c4

    NMR_files(settings.NMRsource)

    # check if NMR data has been passed from the cwd or the full path

    settings.OutputFolder = Path(args.OutputFolder)

    main(settings)<|MERGE_RESOLUTION|>--- conflicted
+++ resolved
@@ -48,7 +48,7 @@
 import getpass
 from pathlib import Path
 
-DFTpackages = [['n', 'w', 'g', 'z', 'd'], ['NWChem', 'NWChemZiggy', 'Gaussian', 'GaussianZiggy', 'GaussianDarwin']]
+DFTpackages = [['n', 'w', 'g', 'z', 'd'],['NWChem', 'NWChemZiggy', 'Gaussian', 'GaussianZiggy', 'GaussianDarwin']]
 
 if os.name == 'nt':
     import pyximport
@@ -60,7 +60,6 @@
 
     pyximport.install()
     import ConfPrune
-
 
 # Assigning the config default values
 # Settings are defined roughly in the order they are used in the script
@@ -80,15 +79,6 @@
     InputFiles = []  # Structure input files - can be MacroModel *-out.mae or *sdf files
     InputFilesPaths = []  # Path object for Structure input files - can be MacroModel *-out.mae or *sdf files
     NMRsource = ''  # File or folder containing NMR description or data
-<<<<<<< HEAD
-    Title = 'DP4molecule'       # Title of the calculation, set to NMR file name by default on launch
-    AssumeDone = False          # Assume all computations done, only read DFT output data and analyze (use for reruns)
-    AssumeConverged = False     # Assume all optimizations have converged, do NMR and/or energy calcs on existing DFT geometries
-    UseExistingInputs = False   # Don't regenerate DFT inputs, use existing ones. Good for restarting a failed calc
-    Smiles = None # Smiles input file - text file with smiles strings on separate lines
-    InChIs = None # InChI input file - text file with inchi strings on separate lines
-    Smarts = None # Smarts input file - text file with Smarts strings on separate lines
-=======
     Title = 'DP4molecule'  # Title of the calculation, set to NMR file name by default on launch
     AssumeDone = False  # Assume all computations done, only read DFT output data and analyze (use for reruns)
     AssumeConverged = False  # Assume all optimizations have converged, do NMR and/or energy calcs on existing DFT geometries
@@ -96,7 +86,6 @@
     Smiles = None  # Smiles input file - text file with smiles strings on separate lines
     InChIs = None  # InChI input file - text file with inchi strings on separate lines
     Smarts = None  # Smarts input file - text file with Smarts strings on separate lines
->>>>>>> e50957c4
 
     # --- Diastereomer generation ---
     SelectedStereocentres = []  # which stereocentres to vary for diastereomer generation
@@ -155,15 +144,9 @@
     StatsParamFile = 'none'  # Where to find statistical model parameters
 
     # --- Output folder ---
-<<<<<<< HEAD
-    OutputFolder = ''             # folder to print dp4 output to - default is cwd
-    ResFile = ''
-    GUIRunning = False
-=======
     OutputFolder = ''  # folder to print dp4 output to - default is cwd
     GUIRunning = False  # Boolean has PyDP4 been called from commandline or from GUI
 
->>>>>>> e50957c4
 
 settings = Settings()
 
@@ -172,30 +155,6 @@
 class Isomer:
     def __init__(self, InputFile, Charge=-100):
         self.InputFile = InputFile  # Initial structure input file
-<<<<<<< HEAD
-        self.BaseName = InputFile # Basename for other files
-        self.Atoms = []             # Element labels
-        self.Conformers = []        # from conformational search, list of atom coordinate lists
-        self.MMCharge = 0           # charge from conformational search
-        self.ExtCharge = Charge     # externally provided charge
-        self.RMSDCutoff = 0         # RMSD cutoff eventually used to get the conformer number below the limit
-        self.DFTConformers = []     # from DFT optimizations, list of atom coordinate lists
-        self.ConfIndices = []       # List of conformer indices from the original conformational search for reference
-        self.MMEnergies = []        # Corresponding MM energies in kj/mol
-        self.DFTEnergies = []       # Corresponding DFT energies in hartrees
-        self.Energies = []          # Final energies used in conformer population prediction in kj/mol
-        self.Populations = []       # Conformer populations
-        self.OptInputFiles = []     # list of DFT NMR input file names
-        self.OptOutputFiles = []    # list of DFT NMR output file names
-        self.EInputFiles = []     # list of DFT NMR input file names
-        self.EOutputFiles = []    # list of DFT NMR output file names
-        self.NMRInputFiles = []     # list of DFT NMR input file names
-        self.NMROutputFiles = []    # list of DFT NMR output file names
-        self.ShieldingLabels = []   # A list of atom labels corresponding to the shielding values
-        self.ConformerShieldings = [] # list of calculated NMR shielding constant lists for every conformer
-        self.ConformerCShifts = [] # list of calculated C NMR shifts lists for every conformer
-        self.ConformerHShifts = [] # list of calculated H NMR shifts lists for every conformer
-=======
         self.BaseName = InputFile  # Basename for other files
         self.Atoms = []  # Element labels
         self.Conformers = []  # from conformational search, list of atom coordinate lists
@@ -216,7 +175,8 @@
         self.NMROutputFiles = []  # list of DFT NMR output file names
         self.ShieldingLabels = []  # A list of atom labels corresponding to the shielding values
         self.ConformerShieldings = []  # list of calculated NMR shielding constant lists for every conformer
->>>>>>> e50957c4
+        self.ConformerCShifts = [] # list of calculated C NMR shifts lists for every conformer
+        self.ConformerHShifts = [] # list of calculated H NMR shifts lists for every conformer
         self.BoltzmannShieldings = []  # Boltzmann weighted NMR shielding constant list for the isomer
         self.Cshifts = []  # Calculated C NMR shifts
         self.Hshifts = []  # Calculated H NMR
@@ -225,32 +185,20 @@
         self.Cexp = []  # Experimental C NMR shifts
         self.Hexp = []  # Experimental H NMR shifts
 
-
-<<<<<<< HEAD
-
-=======
 def main(settings):
->>>>>>> e50957c4
+
+
     print("Current working directory: " + os.getcwd())
     print("Initial input files: " + str(settings.InputFiles))
     print("NMR file: " + str(settings.NMRsource))
     print("Workflow: " + str(settings.Workflow))
 
-<<<<<<< HEAD
-    #Read in any text inputs and add these to the input file list
-=======
     # Read in any text inputs and add these to the input file list
->>>>>>> e50957c4
 
     import StructureInput
 
     if settings.Smiles:
-<<<<<<< HEAD
-
-        settings.InputFiles.extend( StructureInput.GenerateSDFFromTxt(settings.Smiles,'Smiles'))
-=======
         settings.InputFiles.extend(StructureInput.GenerateSDFFromTxt(settings.Smiles, 'Smiles'))
->>>>>>> e50957c4
 
     if settings.Smarts:
         settings.InputFiles.extend(StructureInput.GenerateSDFFromTxt(settings.Smarts, 'Smarts'))
@@ -261,29 +209,15 @@
     # Clean up input files if c in workflow - this generates a new set of 3d coordinates as a starting point
 
     if 'c' in settings.Workflow and len(settings.InputFiles) > 0:
-<<<<<<< HEAD
-
         import StructureInput
 
-        #if requested generate 3d coordinates to define any stereochemistry
+        # if requested generate 3d coordinates to define any stereochemistry
 
         settings.InputFiles = StructureInput.CleanUp(settings.InputFiles)
 
-    #if no structure inputs have been found at this point quit
+    # if no structure inputs have been found at this point quit
 
     if len(settings.InputFiles) == 0:
-
-=======
-        import StructureInput
-
-        # if requested generate 3d coordinates to define any stereochemistry
-
-        settings.InputFiles = StructureInput.CleanUp(settings.InputFiles)
-
-    # if no structure inputs have been found at this point quit
-
-    if len(settings.InputFiles) == 0:
->>>>>>> e50957c4
         print("\nNo input files were found please use -h for help with input options quitting...")
 
         quit()
@@ -301,19 +235,6 @@
 
         if len(settings.InputFiles) == 1:
 
-<<<<<<< HEAD
-            FinalInputFiles.extend(InchiGen.GenDiastereomers( settings.InputFiles[0] , nStereo[0] , settings.SelectedStereocentres))
-
-        else:
-
-            for InpFile, nStereoCentres in zip(settings.InputFiles  , nStereo):
-
-                FinalInputFiles.extend( InchiGen.GenDiastereomers( InpFile , nStereoCentres, []))
-
-        settings.InputFiles = list(FinalInputFiles)
-
-    settings.InputFilesPaths = [ Path.cwd() / i for i in settings.InputFiles  ]
-=======
             FinalInputFiles.extend(
                 InchiGen.GenDiastereomers(settings.InputFiles[0], nStereo[0], settings.SelectedStereocentres))
 
@@ -323,7 +244,8 @@
                 FinalInputFiles.extend(InchiGen.GenDiastereomers(InpFile, nStereoCentres, []))
 
         settings.InputFiles = list(FinalInputFiles)
->>>>>>> e50957c4
+
+    settings.InputFilesPaths = [Path.cwd() / i for i in settings.InputFiles]
 
     print("Generated input files: " + str(settings.InputFiles) + '\n')
 
@@ -517,10 +439,6 @@
                     if settings.GUIRunning == False:
                         print('\nPlotting carbon spectrum...')
                         PlotCarbon(NMRData, Isomers, settings)
-<<<<<<< HEAD
-
-=======
->>>>>>> e50957c4
 
         elif NMRData.Type == "jcamp":
 
@@ -600,14 +518,8 @@
         DP4data = DP4.InternalScaling(DP4data)
         DP4data = DP4.CalcProbs(DP4data, settings)
         DP4data = DP4.CalcDP4(DP4data)
-<<<<<<< HEAD
-
-        DP4data = DP4.MakeOutput(DP4data,Isomers,settings)
-=======
+
         DP4data = DP4.MakeOutput(DP4data, Isomers, settings)
-
-        # print(DP4.FormatData(DP4data))
->>>>>>> e50957c4
 
     else:
         print('\nNo DP4 analysis requested.')
@@ -638,6 +550,7 @@
 
 
 def NMR_files(NMR_args):
+
     print("NMR_path")
 
     NMR_path = Path(NMR_args)
@@ -813,17 +726,6 @@
     conformational search, implemented options 'mmff' and 'opls' (2005\
     version)", choices=['mmff', 'opls'], default=settings.ForceField)
 
-<<<<<<< HEAD
-    parser.add_argument('--OutputFolder', help="Directory for dp4 output default is cwd",default= settings.OutputFolder)
-
-    parser.add_argument('--Smiles', help="txt file input containing smiles strings on separate lines",default= settings.Smiles)
-
-    parser.add_argument('--Smarts', help="txt file input containing smarts strings on separate lines",default= settings.Smarts)
-
-    parser.add_argument('--InChIs', help="txt file input containing inchi strings on separate lines",default= settings.InChIs)
-
-    parser.add_argument('--ResFile')
-=======
     parser.add_argument('--OutputFolder', help="Directory for dp4 output default is cwd", default=settings.OutputFolder)
 
     parser.add_argument('--Smiles', help="txt file input containing smiles strings on separate lines",
@@ -834,13 +736,10 @@
 
     parser.add_argument('--InChIs', help="txt file input containing inchi strings on separate lines",
                         default=settings.InChIs)
->>>>>>> e50957c4
 
     args = parser.parse_args()
     print(args.StructureFiles)
     print(args.ExpNMR)
-
-    settings.ResFile = args.ResFile
 
     settings.Title = args.ExpNMR
     settings.NMRsource = args.ExpNMR
@@ -922,11 +821,7 @@
     settings.Smarts = args.Smarts
     settings.InChIs = args.InChIs
 
-<<<<<<< HEAD
-    settings.NMRsource =  args.ExpNMR
-=======
     settings.NMRsource = args.ExpNMR
->>>>>>> e50957c4
 
     NMR_files(settings.NMRsource)
 
