# -*- coding: utf-8 -*-
"""
Created on Fri Jun 12 13:15:47 2015

@author: ke291

Contains all of the MacroModel specific code for input generation, calculation
execution and output interpretation. Called by PyDP4.py.
"""

import os
import shutil
import sys
import subprocess
import shutil
import time
import re


def SetupMacroModel(settings):

    if settings.SCHRODINGER == '':
        SchrodEnv = os.getenv('SCHRODINGER')
        if SchrodEnv != None:
            settings.SCHRODINGER = SchrodEnv
        else:
            if os.path.exists('/usr/local/shared/schrodinger/current'):
                settings.SCHRODINGER = '/usr/local/shared/schrodinger/current'
            else:
                print('Could not find Schrodinger folder, please fill in PyDP4.py Settings with the path.')

    MacroModelInputs = []

    for f in settings.InputFiles:
        
        if settings.Rot5Cycle is True:
            if not os.path.exists(f+'rot.sdf'):
                import FiveConf
                #Generate the flipped fivemembered ring,
                #result is in '*rot.sdf' file
                FiveConf.main(f + '.sdf', settings)

        scriptdir = getScriptPath()
        cwd = os.getcwd()

        #Convert input structure to mae file
        if os.name == 'nt':
            convinp = '"' + settings.SCHRODINGER + '/utilities/sdconvert" -isd '
        else:
            convinp = settings.SCHRODINGER + '/utilities/sdconvert -isd '

        if (f[-4:] == '.sdf'):
            if not os.path.exists(f[:-4] + '.mae'):
                outp = subprocess.check_output(convinp + f + ' -omae ' + f[:-4] +
                                               '.mae', shell=True)
            MacroModelInputs.append(f[:-4] + '.mae')
        else:
            if not os.path.exists(f + '.mae'):
                outp = subprocess.check_output(convinp + f + '.sdf -omae ' + f +
                                               '.mae', shell=True)
            MacroModelInputs.append(f + '.mae')

        #Copy default com file to directory
        shutil.copyfile(settings.ScriptDir + '/default.com', cwd + '/' + f + '.com')
        #Change input and output file names in com file
        comf = open(f + '.com', 'r+')
        com = comf.readlines()
        com[0] = f + '.mae\n'
        com[1] = f + '-out.mae\n'

        #Change the molecular mechanics step count in the com file
        cycles = (str(settings.MMstepcount)).rjust(6)
        temp = list(com[7])
        temp[7:13] = list(cycles)
        com[7] = "".join(temp)
        comf.truncate(0)
        comf.seek(0)
        comf.writelines(com)
                
        #Change the forcefield in the com file
        if (settings.ForceField).lower() == "opls":
            temp = list(com[3])
            
            temp[11:13] = list('14')
            com[3] = "".join(temp)
            comf.truncate(0)
            
            comf.seek(0)
            comf.writelines(com)
        
        comf.close()
        
        if settings.Rot5Cycle is True:
            #Convert input structure to mae file
            if os.name == 'nt':
                convinp = '"' + settings.SCHRODINGER + '/utilities/sdconvert" -isd '
            else:
                convinp = settings.SCHRODINGER + '/utilities/sdconvert -isd '
            outp = subprocess.check_output(convinp + f + 'rot.sdf -omae ' + f +
                                           'rot.mae', shell=True)
            MacroModelInputs.append(f + 'rot.mae')

            #Copy default com file to directory
            shutil.copyfile(settings.ScriptDir + '/default.com', cwd + '/' + f +
                            'rot.com')
            #Change input and output file names in com file
            comf = open(f + 'rot.com', 'r+')
            com = comf.readlines()
            com[0] = f + 'rot.mae\n'
            com[1] = f + 'rot-out.mae\n'

            #Change the molecular mechanics step count in the com file
            cycles = (str(settings.MMstepcount)).rjust(6)
            temp = list(com[7])
            temp[7:13] = list(cycles)
            com[7] = "".join(temp)
            comf.truncate(0)
            comf.seek(0)
            comf.writelines(com)
            comf.close()
        print("Macromodel input for " + f + " prepared.")

    return MacroModelInputs


def RunMacroModel(MacroModelInputs, settings):
    #not args, but MacroModelInputs, numDS removed
    #Run Macromodel conformation search for all diastereomeric inputs

    MacroModelBaseNames = [x[:-4] for x in MacroModelInputs]
    MacroModelOutputs = []
    NCompleted = 0
    SchrodingerNotInstalled = False

<<<<<<< HEAD
    if (shutil.which(os.path.join(settings.SCHRODINGER,'bmin')) is None) & (settings.SCHRODINGER != "not-installed"):
=======
    # Check if MacroModel is installed in the provided path, but if it's missing, complain,
    # but don't quit quite yet, the conformation search data might already be there
    if shutil.which(os.path.join(settings.SCHRODINGER,'bmin')) is None:
>>>>>>> b837805d
        print('MacroModel.py, RunMacroModel:\n  Could not find MacroModel executable at ' +
              os.path.join(settings.SCHRODINGER,'bmin'))
        SchrodingerNotInstalled = True

    if os.name == 'nt':
        MMPrefix = '"' + settings.SCHRODINGER + '\\bmin" '
    else:
        MMPrefix = settings.SCHRODINGER + "/bmin "

    for isomer in MacroModelBaseNames:
        if not os.path.exists(isomer + '.log'):
            # if we need to run conformational search AND MacroModel is not installed,
            # no choice but to quit
            if SchrodingerNotInstalled is True:
                quit()
            print(MMPrefix + isomer)
            outp = subprocess.check_output(MMPrefix + isomer, shell=True)
        else:
            if IsMMCompleted(isomer + '.log'):
                print("Valid " + isomer + ".log exists, skipping...")
                NCompleted = NCompleted + 1
                MacroModelOutputs.append(isomer + '.log')
            else:
                print("Incomplete " + isomer + ".log exists, consider deleting it. Skipping...")
            continue

        time.sleep(60)
        while(not IsMMCompleted(isomer + '.log')):
            time.sleep(30)
        NCompleted = NCompleted + 1
        MacroModelOutputs.append(isomer + '.log')

        print("Macromodel job " + str(NCompleted) + " of " + str(len(MacroModelBaseNames)) + " completed.")

    return MacroModelOutputs


def ReadConformers(MacroModelOutputs, Isomers, settings):
    MatchingOutput = ''
    for iso in Isomers:
        for outp in MacroModelOutputs:
            if (outp[:-4] == iso.BaseName) and IsMMCompleted(outp):
                print(outp + ' is matching conformational search output for ' + iso.BaseName)
                atoms, conformers, charge, AbsEs = ReadMacromodel(iso.BaseName, settings)
                iso.Atoms = atoms
                iso.Conformers = conformers
                iso.MMCharge = charge
                iso.MMEnergies = AbsEs
    return Isomers


def ReadMacromodel(MMoutp, settings):

    conformers = []
    conformer = -1
    AbsEs = []
    ConfAbsEs = []

    atoms = []
    charge = 0
    MaeInps = []

    MaeFile = open(MMoutp + '-out.mae', 'r')
    MaeInp = MaeFile.readlines()
    MaeFile.close()

    AbsEOffsets = []
    #find conformer description blocks
    blocks = []
    DataIndexes = []
    for i in range(len(MaeInp)):
        if 'f_m_ct' in MaeInp[i]:
            blocks.append(i)
        if 'p_m_ct' in MaeInp[i]:
            blocks.append(i)

    #find absolute energy offsets
    for block in blocks:
        for i in range(block, len(MaeInp)):
            if 'mmod_Potential_Energy' in MaeInp[i]:
                AbsEOffsets.append(i-block)
                break

    #Get absolute energies for conformers
    for i in range(len(blocks)):
        for line in range(blocks[i], len(MaeInp)):
            if ':::' in MaeInp[line]:
                AbsEs.append(float(MaeInp[line+AbsEOffsets[i]]))
                break

    #Pick only the conformers in the energy window
    MinE = min(AbsEs)

    #find geometry descriptions for each block
    for i in range(len(blocks)):
        for line in (MaeInp[blocks[i]:]):
            if 'm_atom' in line:
                blocks[i] = blocks[i] + MaeInp[blocks[i]:].index(line)
                break

    #find start of atom coordinates for each block
    for i in range(len(blocks)):
        if (AbsEs[i] < MinE+settings.MaxCutoffEnergy):
            #Save the locations of atom number, xyz and charge
            DataIndex = [0, 0, 0, 0, 0]
            for offset, line in enumerate(MaeInp[blocks[i]:]):
                if 'i_m_mmod_type' in line:
                    DataIndex[0] = offset-1
                if 'r_m_x_coord' in line:
                    DataIndex[1] = offset-1
                if 'r_m_y_coord' in line:
                    DataIndex[2] = offset-1
                if 'r_m_z_coord' in line:
                    DataIndex[3] = offset-1
                if 'r_m_charge1' in line:
                    DataIndex[4] = offset-1
                if ':::' in line:
                    blocks[i] = blocks[i] + MaeInp[blocks[i]:].index(line)
                    break
            DataIndexes.append(DataIndex)
        else:
            break

    #Read the atom numbers and coordinates
    for i, block in enumerate(blocks):
        if (AbsEs[i] < MinE+settings.MaxCutoffEnergy):
            conformers.append([])
            ConfAbsEs.append(AbsEs[i])
            conformer = conformer + 1
            index = block+1
            atom = 0
            while not ':::' in MaeInp[index]:
                #Replace quoted fields with x
                line = (re.sub(r"\".*?\"", "x", MaeInp[index],
                                    flags=re.DOTALL)).split(' ')
                line = [word for word in line[:-1] if word != '']
                conformers[conformer].append([])
                if conformer == 0:
                    atoms.append(GetMacromodelSymbol(int(line[DataIndexes[i][0]])))
                    conformers[0][atom].append(line[DataIndexes[i][1]])  # add X
                    conformers[0][atom].append(line[DataIndexes[i][2]])  # add Y
                    conformers[0][atom].append(line[DataIndexes[i][3]])  # add Z
                    charge = charge + float(line[DataIndexes[i][4]])

                else:
                    conformers[conformer][atom].append(line[DataIndexes[i][1]])  # add X
                    conformers[conformer][atom].append(line[DataIndexes[i][2]])  # add Y
                    conformers[conformer][atom].append(line[DataIndexes[i][3]])  # add Z

                index = index + 1   # Move to next line
                atom = atom + 1     # Move to next atom
        else:
            break

    return atoms, conformers, int(charge), ConfAbsEs


def GetMacromodelSymbol(atomType):

    Lookup = ['C', 'C', 'C', 'C', 'C', 'C', 'C', 'C', 'C', 'C',
              'C', 'C', 'C', 'O', 'O', 'O', ' ', 'O', ' ', 'O',
              'O', ' ', 'O', 'N', 'N', 'N', ' ', ' ', ' ', ' ',
              'N', 'N', ' ', ' ', ' ', ' ', ' ', 'N', 'N', 'N',
              'H', 'H', 'H', 'H', 'H', ' ', ' ', 'H', 'S', ' ',
              'S', 'S', 'P', 'B', 'B', 'F', 'Cl', 'Br', 'I', 'Si',
              ' ', ' ', ' ', ' ', ' ', ' ', ' ', ' ', ' ', ' ',
              ' ', ' ', ' ', ' ', ' ', ' ', ' ', ' ', ' ', ' ',
              ' ', ' ', ' ', ' ', ' ', ' ', ' ', ' ', ' ', ' ',
              ' ', ' ', ' ', ' ', ' ', ' ', ' ', ' ', ' ', 'S',
              'S', 'Cl', 'B', 'F', ' ', ' ', ' ', ' ', 'S', 'S',
              ' ', ' ', 'S', 'S']

    if Lookup[atomType-1] == ' ':
        print('Unknown atom type')

    return Lookup[atomType-1]


def getScriptPath():
    return os.path.dirname(os.path.realpath(sys.argv[0]))


def IsMMCompleted(f):
    Gfile = open(f, 'r')
    outp = Gfile.readlines()
    Gfile.close()

    if os.name == 'nt':
        i = -2
    else:
        i = -3

    if "normal termination" in outp[i]:
        return True
    else:
        return False<|MERGE_RESOLUTION|>--- conflicted
+++ resolved
@@ -132,13 +132,9 @@
     NCompleted = 0
     SchrodingerNotInstalled = False
 
-<<<<<<< HEAD
-    if (shutil.which(os.path.join(settings.SCHRODINGER,'bmin')) is None) & (settings.SCHRODINGER != "not-installed"):
-=======
     # Check if MacroModel is installed in the provided path, but if it's missing, complain,
     # but don't quit quite yet, the conformation search data might already be there
     if shutil.which(os.path.join(settings.SCHRODINGER,'bmin')) is None:
->>>>>>> b837805d
         print('MacroModel.py, RunMacroModel:\n  Could not find MacroModel executable at ' +
               os.path.join(settings.SCHRODINGER,'bmin'))
         SchrodingerNotInstalled = True
