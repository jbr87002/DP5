"""
Functions after rewrite:
NMRData structure
Should have an assignment method
"""

from .helper_functions import *
from .proton.process import proton_processing, proton_assignment
from .proton.plot import plot_proton
<<<<<<< HEAD
from .description_files import process_description, pairwise_assignment, matching_assignment
=======
from .description_files import (
    process_description,
    pairwise_assignment,
    matching_assignment,
)
>>>>>>> 4761e894
from .carbon.process import carbon_processing, carbon_assignment
from .carbon.plot import plot_carbon

import pickle
import logging
from pathlib import Path
from typing import List

gasConstant = 8.3145
temperature = 298.15
hartreeEnergy = 2625.499629554010
logger = logging.getLogger(__name__)


class NMRData:
    """
    must spit out the labels and shifts
    Arguments:
    nmr_source: NMR source files
    solvent: solvent used
    output_folder: path to output folder
    """

    def __init__(
        self, nmr_source: List[str], solvent: str, output_folder: Path = Path.cwd()
    ):
        self.nmr_source = [Path(i) for i in nmr_source]
        self.solvent = solvent
        self.output_folder = output_folder
        self.Atoms = []  # Element labels
        self.Cshifts = []  # Experimental C NMR shifts
        self.Clabels = []  # Experimental C NMR labels, if any
        self.Hshifts = []  # Experimental H NMR shifts
        self.Hlabels = []  # Experimental H NMR labels, if any
        self.Equivalents = (
            []
        )  # Atoms assumed to be NMR equivalent in computational data
        self.Omits = []
        self.protondata = {}
        self.carbondata = {}

        logger.info(f"Reading NMR data from {nmr_source}")

        self.search_files()
        # will guess a file. sets proton_fid and carbon_fid attributes if FID data detected

        if hasattr(self, "proton_fid"):
            self.process_proton()
        if hasattr(self, "carbon_fid"):
            self.process_carbon()

    def search_files(self):
        """Automatically searches the path for NMR data, guesses the nucleus."""
        for item in self.nmr_source:
            if item.is_dir() and (item / "fid").exists():
                logging.info("Bruker FID data found at %s" % (str(item)))
                nucleus, total_spectral_ydata, uc = read_bruker(item)
            elif item.is_file and item.suffix in (".dx", ".jdx"):
                logging.info("JCAMP-DX FID data found at %s" % (str(item)))
                nucleus, total_spectral_ydata, uc = read_jcamp(item)
            else:
                logging.info("NMR Description data found at %s" % (str(item)))
                self.process_description(item)
                return

            if nucleus == "1H":
                logger.info(f"1H NMR FID data found at: {item}")
                self.proton_fid = total_spectral_ydata, uc
            elif nucleus == "13C":
                logger.info(f"13C NMR FID data found at: {item}")
                self.carbon_fid = total_spectral_ydata, uc
        return

    def process_proton(self):
        pdir = self.output_folder / "protondata"
        gdir = self.output_folder / "graphs" / "protondata"
        if pdir.exists():
            with open(pdir, "rb") as f:
                self.protondata = pickle.load(f)
        else:
            ydata, uc = self.proton_fid
            (
                self.protondata["xdata"],
                self.protondata["ydata"],
                self.protondata["peak_regions"],
                self.protondata["grouped_peaks"],
                self.protondata["picked_peaks"],
                self.protondata["params"],
                self.protondata["sim_regions"],
            ) = proton_processing(ydata, uc, self.solvent)
            with open(pdir, "wb") as f:
                pickle.dump(self.protondata, f)

    def process_carbon(self):
        """NMR-AI not yet implemented"""
        cdir = self.output_folder / "carbondata"
        gdir = self.output_folder / "graphs" / "carbondata"
        if cdir.exists():
            with open(cdir, "rb") as f:
                self.carbondata = pickle.load(f)
        else:
            ydata, uc = self.carbon_fid

            (
                self.carbondata["xdata"],
                self.carbondata["ydata"],
                self.carbondata["exppeaks"],
                self.carbondata["simulated_ydata"],
                self.carbondata["removed"],
            ) = carbon_processing(ydata, uc, self.solvent)
            with open(cdir, "wb") as f:
                pickle.dump(self.carbondata, f)

    def process_description(self, file):

        (
            self.C_labels,
            self.C_exp,
            self.H_labels,
            self.H_exp,
            self.equivalents,
            self.omits,
        ) = process_description(file)

    def assign(self, mol):
        """
        mol: Molecule object
        Assigns data to molecule
        returns:
        - assigned experimental carbon shifts
        - scaled calculated carbon shifts
        - assigned experimental proton shifts
        - scaled calculated proton shifts
        """
        C_exp = []
        H_exp = []

        _mol = mol.rdkit_mols[0]

        C_shifts = mol.C_shifts
        C_labels = mol.C_labels
        H_shifts = mol.H_shifts
        H_labels = mol.H_labels

        if self.protondata:
            H_exp = proton_assignment(self.protondata, _mol, H_shifts, H_labels)
            plot_proton(self.protondata, self.output_folder, mol, H_exp)
        elif hasattr(self, "H_exp"):
            H_exp = pairwise_assignment(H_shifts, self.H_exp)

        if self.carbondata:
            C_exp = carbon_assignment(self.carbondata, _mol, C_shifts, C_labels)
            plot_carbon(self.carbondata, self.output_folder, mol, C_exp)
        elif hasattr(self, "C_exp"):
<<<<<<< HEAD
            C_exp = matching_assignment(C_shifts, self.C_exp)
=======
            C_exp = matching_assignment(C_shifts, self.C_exp, threshold=40)
>>>>>>> 4761e894

        return C_exp, H_exp

    def __call__(self, mol):
        return self.assign(mol)<|MERGE_RESOLUTION|>--- conflicted
+++ resolved
@@ -7,15 +7,11 @@
 from .helper_functions import *
 from .proton.process import proton_processing, proton_assignment
 from .proton.plot import plot_proton
-<<<<<<< HEAD
-from .description_files import process_description, pairwise_assignment, matching_assignment
-=======
 from .description_files import (
     process_description,
     pairwise_assignment,
     matching_assignment,
 )
->>>>>>> 4761e894
 from .carbon.process import carbon_processing, carbon_assignment
 from .carbon.plot import plot_carbon
 
@@ -170,11 +166,7 @@
             C_exp = carbon_assignment(self.carbondata, _mol, C_shifts, C_labels)
             plot_carbon(self.carbondata, self.output_folder, mol, C_exp)
         elif hasattr(self, "C_exp"):
-<<<<<<< HEAD
-            C_exp = matching_assignment(C_shifts, self.C_exp)
-=======
             C_exp = matching_assignment(C_shifts, self.C_exp, threshold=40)
->>>>>>> 4761e894
 
         return C_exp, H_exp
 
