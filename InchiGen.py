# -*- coding: utf-8 -*-
"""
Created on Wed Dec 17 15:20:18 2014

@author: ke291

Code for diastereomer, tautomer and protomer generation via InChI strings.
This file gets called by PyDP4.py if diastereomer and/or tautomer and/or
protomer generation is used.
"""
from PyDP4 import settings
import sys
import os

try:
    from openbabel.openbabel import OBConversion, OBMol, OBAtomAtomIter, OBMolAtomIter
except ImportError:
    from openbabel import *

import subprocess
from rdkit import Chem
from rdkit.Chem import AllChem

def main(f):

    inchi, aux = GetInchi(f)

    ds_inchis = GenDiastereomers(inchi)
    ds_inchis = [FixTautProtons(f, i, aux) for i in ds_inchis]

    for ds in range(0, len(ds_inchis)):

        print("Isomer " + str(ds) + " inchi = " + ds_inchis[ds])

        Inchi2Struct(ds_inchis[ds], f[:-4] + str(ds+1), aux)
        RestoreNumsSDF(f[:-4] + str(ds+1) + '.sdf', f, aux)


def GetInchiRenumMap(AuxInfo):

    for l in AuxInfo.split('/'):
        if 'N:' in l:
            RenumLayer = l
            break
    amap = [int(x) for x in RenumLayer[2:].split(',')]
    return amap


def FixTautProtons(f, inchi, AuxInfo):

    #Get tautomeric protons and atoms they are connected to from Inchi
    TautProts = GetTautProtons(inchi)
    amap = GetInchiRenumMap(AuxInfo)

    #get the correspondence of the Inchi numbers to the source numbers
    hmap = []
    for taut in TautProts:
        for heavyatom in range(1, len(taut)):
            hmap.append([int(taut[heavyatom]), amap[int(taut[heavyatom])-1]])

    #Read molecule from file
    obconversion = OBConversion()
    obconversion.SetInFormat("sdf")
    obmol = OBMol()
    obconversion.ReadFile(obmol, f)

    Fixprotpos = []
    for heavyatom in hmap:
        atom = obmol.GetAtom(heavyatom[1])
        for nbratom in OBAtomAtomIter(atom):
            if nbratom.GetAtomicNum() == 1:
                Fixprotpos.append(heavyatom[0])
    draftFH = []
    for i in range(0, len(Fixprotpos)):
        if Fixprotpos[i] not in [a[0] for a in draftFH]:
            draftFH.append([Fixprotpos[i], Fixprotpos.count(Fixprotpos[i])])

    fixedlayer = '/f/h'
    for h in draftFH:
        if h[1] == 1:
            fixedlayer = fixedlayer + str(h[0])+'H,'
        else:
            fixedlayer = fixedlayer + str(h[0])+'H' + str(h[1]) + ','

    resinchi = inchi + fixedlayer[:-1]

    return resinchi


#Get H connections from sdf file
def GetHcons(f):
    obconversion = OBConversion()
    obconversion.SetInFormat("sdf")
    obmol = OBMol()
    obconversion.ReadFile(obmol, f)
    Hcons = []
    for atom in OBMolAtomIter(obmol):
        idx = atom.GetIdx()
        anum = atom.GetAtomicNum()
        if anum == 1:
            for NbrAtom in OBAtomAtomIter(atom):
                Hcons.append([idx, NbrAtom.GetIdx()])
    return Hcons


def RestoreNumsSDF(f, fold, AuxInfo):

    #Read molecule from file
    obconversion = OBConversion()
    obconversion.SetInFormat("sdf")
    obmol = OBMol()
    obconversion.ReadFile(obmol, f)
    #Get the atoms Hs are connected to
    oldHcons = GetHcons(fold)
    #translate the H connected atoms to the new numbering system
    amap = GetInchiRenumMap(AuxInfo)
    for i in range(0, len(oldHcons)):
        oldHcons[i][1] = amap.index(oldHcons[i][1])+1

    newHcons = []
    temp = []
    i = 0
    for atom in OBMolAtomIter(obmol):
        idx = atom.GetIdx()
        anum = atom.GetAtomicNum()
        #If atom is hydrogen, check what it is connected to
        if anum == 1:
            for NbrAtom in OBAtomAtomIter(atom):
                newHcons.append([idx, NbrAtom.GetIdx()])
        #Pick the temporary atom
        temp.append(atom)

    for i in range(0, len(newHcons)):
        conatom = newHcons[i][1]
        for b in range(0, len(oldHcons)):
            if conatom == oldHcons[b][1]:
                amap.append(oldHcons[b][0])
                #remove the number, so that it doesn't get added twice
                oldHcons[b][1] = 0

    newmol = OBMol()
    added = []

    for i in range(1, len(amap)+1):
        newn = amap.index(i)
        newmol.AddAtom(temp[newn])
        added.append(newn)

    #Final runthrough to check that all atoms have been added,
    #tautomeric protons can be missed. If tautomeric proton tracking
    #is implemented this can be removed
    for i in range(0, len(temp)):
        if not i in added:
            newmol.AddAtom(temp[i])

    #Restore the bonds
    newmol.ConnectTheDots()
    newmol.PerceiveBondOrders()
    #Write renumbered molecule to file
    obconversion.SetOutFormat("sdf")
    obconversion.WriteFile(newmol, f)


def GetInchi(f):

    print("Get inchi f",f)

    if os.path.sep not in f:
        f = os.path.join(os.getcwd(), f)

<<<<<<< HEAD
    m = Chem.MolFromMolFile(os.path.join(cwd, f), removeHs=False)
=======
    m = Chem.MolFromMolFile(f, removeHs = False)
>>>>>>> 55fbc12d

    idata = Chem.MolToInchiAndAuxInfo(m)

    return idata[0], idata[1]


def Inchi2Struct(inchi, f, aux):


    cwd = os.getcwd()
    fullf = os.path.join(cwd, f)
    infile = open(f + '.inchi', 'w')
    infile.write(inchi)
    infile.close()

    inchi = open(f + '.inchi', "r").read()

    m = AllChem.inchi.MolFromInchi(inchi, sanitize=True, removeHs=False)

    m = AllChem.AddHs(m, addCoords=True)

    AllChem.EmbedMolecule(m)

    save3d = Chem.SDWriter(fullf + '.sdf')

    save3d.write(m)


def GetTautProtons(inchi):
    #get the tautomer layer and pickup the data
    layers = inchi.split('/')

    for l in layers:
        if 'h' in l:
            ProtLayer = l
    ProtList = list(ProtLayer)
    starts = []
    ends = []
    for i in range(0, len(ProtList)):
        if ProtList[i] == '(':
            starts.append(i)
        if ProtList[i] == ')':
            ends.append(i)
    TautProts = []
    for i in range(0, len(starts)):
        TautProts.append((ProtLayer[starts[i]+1:ends[i]]).split(','))

    return TautProts


def GenSelectDiastereomers(structf, atoms):

    f = structf
    inchi, aux = GetInchi(f)
    amap = GetInchiRenumMap(aux)

    translated_atoms = []
    for atom in atoms:
        translated_atoms.append(amap.index(atom)+1)

    ds_inchis = GenSelectDSInchis(inchi, translated_atoms)
    ds_inchis = [FixTautProtons(f, i, aux) for i in ds_inchis]
    filenames = []
    for ds in range(0, len(ds_inchis)):
        Inchi2Struct(ds_inchis[ds], f[:-4] + str(ds+1), aux)
        RestoreNumsSDF(f[:-4] + str(ds+1) + '.sdf', f, aux)
        filenames.append(f[:-4] + str(ds+1))
    return filenames


def GenSelectDSInchis(inchi, atoms):
    #Inchis of all diastereomers, including the parent structure
    resinchis = []

    #get the number of potential diastereomers
    layers = inchi.decode().split('/')
    for l in layers:
        if 't' in l:
            slayer = l
            sc = l[1:].decode().split(',')

    ignore = []
    for i in range(0, len(sc)):
        if not int(sc[i][:-1]) in atoms:
            ignore.append(sc[i])
    sc = [x for x in sc if x not in ignore]

    if len(sc) == 0:
        "No stereocentres remaining, no diastereomers will be generated."
        return 0

    numds = 2**(len(sc))
    print("Number of diastereomers to be generated: " + str(numds))
    temps = []
    #Generate inversion patterns - essentially just binary strings
    for i in range(0, numds):
        template = bin(i)[2:].zfill(len(sc))
        temps.append(template)

    #For each 1 in template, invert the corresponding stereocentre
    #and add the resulting diastereomer to the list
    invert = {'+': '-', '-': '+'}

    reslayers = []
    for ds in range(0, numds):
        newds = list(sc)
        for stereocentre in range(0, len(sc)):
            if temps[ds][stereocentre] == '1':
                tlist = list(newds[stereocentre])
                tlist[-1] = invert[tlist[-1]]
                newds[stereocentre] = "".join(tlist)
        newlayer = str(slayer)
        for stereocentre in range(0, len(sc)):
            newlayer = newlayer.replace(sc[stereocentre], newds[stereocentre])
        reslayers.append(newlayer)
    print(reslayers)
    resinchis = []
    for layer in reslayers:
        resinchis.append(inchi.replace(slayer, layer))
    return resinchis


def GenDiastereomers(structf, atoms=[]):

    if len(atoms) > 0:
        return GenSelectDiastereomers(structf, atoms)

    f = structf
    inchi, aux = GetInchi(f)


    i,a = GetInchi(f)

    ds_inchis = GenDSInchis(inchi)
    ds_inchis = [FixTautProtons(f, i, aux) for i in ds_inchis]
    filenames = []
    for ds in range(0, len(ds_inchis)):

        print("Isomer " + str(ds) + " inchi = " + ds_inchis[ds])

        Inchi2Struct(ds_inchis[ds], f[:-4] + str(ds+1), aux)
        RestoreNumsSDF(f[:-4] + str(ds+1) + '.sdf', f, aux)
        filenames.append(f[:-4] + str(ds+1))
    return filenames


def GenDSInchis(inchi):

    ilist = list(inchi)
    #Inchis of all diastereomers, including the parent structure
    resinchis = []

    #get the number of potential diastereomers
    layers = inchi.split('/')
    for l in layers:
        if 't' in l:
            numds = 2**(len(l.translate({ord(i): None for i in 't,1234567890'}))-1)

    try:
        print("Number of diastereomers to be generated: " + str(numds))
    except UnboundLocalError as e:
        raise ValueError("No chiral carbon present in the input molecule!") from e

    #find configuration sites (+ and -)
    bs = ilist.index('t')
    es = ilist[bs:].index('/')
    spos = []
    for s in range(bs, bs+es):
        if ilist[s] == '+' or ilist[s] == '-':
            spos.append(s)

    temps = []
    #Generate inversion patterns - essentially just binary strings
    for i in range(0, numds):
        template = bin(i)[2:].zfill(len(spos)-1)
        temps.append(template)

    #For each 1 in template, invert the corresponding stereocentre
    #and add the resulting diastereomer to the list
    invert = {'+': '-', '-': '+'}

    for ds in range(0, numds):
        t = list(ilist)
        for stereocentre in range(1, len(spos)):
            if temps[ds][stereocentre-1] == '1':
                t[spos[stereocentre]] = invert[t[spos[stereocentre]]]
        resinchis.append(''.join(t))

    return resinchis<|MERGE_RESOLUTION|>--- conflicted
+++ resolved
@@ -168,11 +168,7 @@
     if os.path.sep not in f:
         f = os.path.join(os.getcwd(), f)
 
-<<<<<<< HEAD
-    m = Chem.MolFromMolFile(os.path.join(cwd, f), removeHs=False)
-=======
     m = Chem.MolFromMolFile(f, removeHs = False)
->>>>>>> 55fbc12d
 
     idata = Chem.MolToInchiAndAuxInfo(m)
 
