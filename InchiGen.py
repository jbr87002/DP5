# -*- coding: utf-8 -*-
"""
Created on Wed Dec 17 15:20:18 2014

@author: ke291

Code for diastereomer, tautomer and protomer generation via InChI strings.
This file gets called by PyDP4.py if diastereomer and/or tautomer and/or
protomer generation is used.
"""
from PyDP4 import settings
import sys
import os

try:
    from openbabel.openbabel import OBConversion, OBMol, OBAtomAtomIter, OBMolAtomIter
except ImportError:
    from openbabel import *

import subprocess
from rdkit import Chem
from rdkit.Chem import AllChem
import shutil


def main(f):
    inchi, aux = GetInchi(f)

    ds_inchis = GenDiastereomers(inchi)
    ds_inchis = [FixTautProtons(f, i, aux) for i in ds_inchis]

    for ds in range(0, len(ds_inchis)):
        print("Isomer " + str(ds) + " inchi = " + ds_inchis[ds])

        Inchi2Struct(ds_inchis[ds], f[:-4] + str(ds + 1), aux)
        RestoreNumsSDF(f[:-4] + str(ds + 1) + '.sdf', f, aux)


def GetInchiRenumMap(AuxInfo):
    for l in AuxInfo.split('/'):
        if 'N:' in l:
            RenumLayer = l
            break
    amap = [int(x) for x in RenumLayer[2:].split(',')]
    return amap


def FixTautProtons(f, inchi, AuxInfo):
    # Get tautomeric protons and atoms they are connected to from Inchi
    TautProts = GetTautProtons(inchi)
    amap = GetInchiRenumMap(AuxInfo)

    # get the correspondence of the Inchi numbers to the source numbers
    hmap = []
    for taut in TautProts:
        for heavyatom in range(1, len(taut)):
            hmap.append([int(taut[heavyatom]), amap[int(taut[heavyatom]) - 1]])

    # Read molecule from file
    obconversion = OBConversion()
    obconversion.SetInFormat("sdf")
    obmol = OBMol()
    obconversion.ReadFile(obmol, f)

    Fixprotpos = []
    for heavyatom in hmap:
        atom = obmol.GetAtom(heavyatom[1])
        for nbratom in OBAtomAtomIter(atom):
            if nbratom.GetAtomicNum() == 1:
                Fixprotpos.append(heavyatom[0])
    draftFH = []
    for i in range(0, len(Fixprotpos)):
        if Fixprotpos[i] not in [a[0] for a in draftFH]:
            draftFH.append([Fixprotpos[i], Fixprotpos.count(Fixprotpos[i])])

    fixedlayer = '/f/h'
    for h in draftFH:
        if h[1] == 1:
            fixedlayer = fixedlayer + str(h[0]) + 'H,'
        else:
            fixedlayer = fixedlayer + str(h[0]) + 'H' + str(h[1]) + ','

    resinchi = inchi + fixedlayer[:-1]

    return resinchi


# Get H connections from sdf file
def GetHcons(f):
    obconversion = OBConversion()
    obconversion.SetInFormat("sdf")
    obmol = OBMol()
    obconversion.ReadFile(obmol, f)
    Hcons = []
    for atom in OBMolAtomIter(obmol):
        idx = atom.GetIdx()
        anum = atom.GetAtomicNum()
        if anum == 1:
            for NbrAtom in OBAtomAtomIter(atom):
                Hcons.append([idx, NbrAtom.GetIdx()])
    return Hcons


def RestoreNumsSDF(f, fold, AuxInfo):
    # Read molecule from file
    obconversion = OBConversion()
    obconversion.SetInFormat("sdf")
    obmol = OBMol()
    obconversion.ReadFile(obmol, f)
    # Get the atoms Hs are connected to
    oldHcons = GetHcons(fold)
    # translate the H connected atoms to the new numbering system
    amap = GetInchiRenumMap(AuxInfo)
    for i in range(0, len(oldHcons)):
        oldHcons[i][1] = amap.index(oldHcons[i][1]) + 1

    newHcons = []
    temp = []
    i = 0
    for atom in OBMolAtomIter(obmol):
        idx = atom.GetIdx()
        anum = atom.GetAtomicNum()
        # If atom is hydrogen, check what it is connected to
        if anum == 1:
            for NbrAtom in OBAtomAtomIter(atom):
                newHcons.append([idx, NbrAtom.GetIdx()])
        # Pick the temporary atom
        temp.append(atom)

    for i in range(0, len(newHcons)):
        conatom = newHcons[i][1]
        for b in range(0, len(oldHcons)):
            if conatom == oldHcons[b][1]:
                amap.append(oldHcons[b][0])
                # remove the number, so that it doesn't get added twice
                oldHcons[b][1] = 0

    newmol = OBMol()
    added = []

    for i in range(1, len(amap) + 1):
        newn = amap.index(i)
        newmol.AddAtom(temp[newn])
        added.append(newn)

    # Final runthrough to check that all atoms have been added,
    # tautomeric protons can be missed. If tautomeric proton tracking
    # is implemented this can be removed
    for i in range(0, len(temp)):
        if not i in added:
            newmol.AddAtom(temp[i])

    # Restore the bonds
    newmol.ConnectTheDots()
    newmol.PerceiveBondOrders()
    # Write renumbered molecule to file
    obconversion.SetOutFormat("sdf")
    obconversion.WriteFile(newmol, f)


def GetInchi(f):
    print("Getting inchi from file ", f)

    if os.path.sep not in f:
        f = os.path.join(os.getcwd(), f)

    m = Chem.MolFromMolFile(f, removeHs=False)

    m = Chem.AddHs(m)

    idata = Chem.MolToInchiAndAuxInfo(m)

    return idata[0], idata[1]


def Inchi2Struct(inchi, f, aux):
    cwd = os.getcwd()
    fullf = os.path.join(cwd, f)
    infile = open(f + '.inchi', 'w')
    infile.write(inchi)
    infile.close()

    inchi = open(f + '.inchi', "r").read()

    m = AllChem.inchi.MolFromInchi(inchi, sanitize=True, removeHs=False)

    m = AllChem.AddHs(m, addCoords=True)

    AllChem.EmbedMolecule(m)

    save3d = Chem.SDWriter(fullf + '.sdf')

    save3d.write(m)


def GetTautProtons(inchi):
    # get the tautomer layer and pickup the data
    layers = inchi.split('/')

    for l in layers:
        if 'h' in l:
            ProtLayer = l
    ProtList = list(ProtLayer)
    starts = []
    ends = []
    for i in range(0, len(ProtList)):
        if ProtList[i] == '(':
            starts.append(i)
        if ProtList[i] == ')':
            ends.append(i)
    TautProts = []
    for i in range(0, len(starts)):
        TautProts.append((ProtLayer[starts[i] + 1:ends[i]]).split(','))

    return TautProts


def GenSelectDiastereomers(structf, atoms):
    f = structf

    if (f[-4:] != '.sdf'):
        f += '.sdf'

    inchi, aux = GetInchi(f)
    amap = GetInchiRenumMap(aux)

    translated_atoms = []
    for atom in atoms:
        translated_atoms.append(amap.index(atom) + 1)

    ds_inchis = GenSelectDSInchis(inchi, translated_atoms)
    ds_inchis = [FixTautProtons(f, i, aux) for i in ds_inchis]
    filenames = []
    for ds in range(0, len(ds_inchis)):
        Inchi2Struct(ds_inchis[ds], f[:-4] + str(ds + 1), aux)
        RestoreNumsSDF(f[:-4] + str(ds + 1) + '.sdf', f, aux)
        filenames.append(f[:-4] + str(ds + 1))

    return filenames


def GenSelectDSInchis(inchi, atoms):
    # Inchis of all diastereomers, including the parent structure
    resinchis = []

    # get the number of potential diastereomers
    layers = inchi.decode().split('/')
    for l in layers:
        if 't' in l:
            slayer = l
            sc = l[1:].decode().split(',')

    ignore = []
    for i in range(0, len(sc)):
        if not int(sc[i][:-1]) in atoms:
            ignore.append(sc[i])
    sc = [x for x in sc if x not in ignore]

    if len(sc) == 0:
        "No stereocentres remaining, no diastereomers will be generated."
        return 0

    numds = 2 ** (len(sc))
    print("Number of diastereomers to be generated: " + str(numds))
    temps = []
    # Generate inversion patterns - essentially just binary strings
    for i in range(0, numds):
        template = bin(i)[2:].zfill(len(sc))
        temps.append(template)

    # For each 1 in template, invert the corresponding stereocentre
    # and add the resulting diastereomer to the list
    invert = {'+': '-', '-': '+'}

    reslayers = []
    for ds in range(0, numds):
        newds = list(sc)
        for stereocentre in range(0, len(sc)):
            if temps[ds][stereocentre] == '1':
                tlist = list(newds[stereocentre])
                tlist[-1] = invert[tlist[-1]]
                newds[stereocentre] = "".join(tlist)
        newlayer = str(slayer)
        for stereocentre in range(0, len(sc)):
            newlayer = newlayer.replace(sc[stereocentre], newds[stereocentre])
        reslayers.append(newlayer)
    print(reslayers)
    resinchis = []
    for layer in reslayers:
        resinchis.append(inchi.replace(slayer, layer))
    return resinchis


def GenDiastereomers(structf, nS, atoms=[]):
    if len(atoms) > 0:
        return GenSelectDiastereomers(structf, atoms)

    f = structf

    if (f[-4:] != '.sdf'):
        f += '.sdf'

    if nS < 2:
        cwd = os.getcwd()
<<<<<<< HEAD

        fullf = os.path.join(cwd, f)

        shutil.copy(fullf, fullf[:-4] + "0.sdf")

        return [f[:-4] + "0.sdf"]

    inchi, aux = GetInchi(f)

=======

        fullf = os.path.join(cwd, f)

        shutil.copy(fullf, fullf[:-4] + "0.sdf")

        return [f[:-4] + "0.sdf"]

    inchi, aux = GetInchi(f)

>>>>>>> e50957c4
    i, a = GetInchi(f)

    ds_inchis = GenDSInchis(inchi)
    ds_inchis = [FixTautProtons(f, i, aux) for i in ds_inchis]
    filenames = []

    for ds in range(0, len(ds_inchis)):
        print("Isomer " + str(ds) + " inchi = " + ds_inchis[ds])

        Inchi2Struct(ds_inchis[ds], f[:-4] + str(ds + 1), aux)
        RestoreNumsSDF(f[:-4] + str(ds + 1) + '.sdf', f, aux)
        filenames.append(f[:-4] + str(ds + 1))

    return filenames


def GenDSInchis(inchi):
    ilist = list(inchi)
    # Inchis of all diastereomers, including the parent structure
    resinchis = []

    # get the number of potential diastereomers
    numds = 0
    layers = inchi.split('/')
    for l in layers:
        if 't' in l:
            numds = 2 ** (len(l.translate({ord(i): None for i in 't,1234567890'})) - 1)

    if numds == 0:

        raise ValueError("No chiral carbon detected in the input molecule!")

    else:
        print("Number of diastereomers to be generated: " + str(numds))

    # find configuration sites (+ and -)
    bs = ilist.index('t')
    es = ilist[bs:].index('/')
    spos = []
    for s in range(bs, bs + es):
        if ilist[s] == '+' or ilist[s] == '-':
            spos.append(s)

    temps = []
    # Generate inversion patterns - essentially just binary strings
    for i in range(0, numds):
        template = bin(i)[2:].zfill(len(spos) - 1)
        temps.append(template)

    # For each 1 in template, invert the corresponding stereocentre
    # and add the resulting diastereomer to the list
    invert = {'+': '-', '-': '+'}

    for ds in range(0, numds):
        t = list(ilist)
        for stereocentre in range(1, len(spos)):
            if temps[ds][stereocentre - 1] == '1':
                t[spos[stereocentre]] = invert[t[spos[stereocentre]]]
        resinchis.append(''.join(t))

    return resinchis<|MERGE_RESOLUTION|>--- conflicted
+++ resolved
@@ -20,23 +20,24 @@
 import subprocess
 from rdkit import Chem
 from rdkit.Chem import AllChem
-import shutil
-
 
 def main(f):
+
     inchi, aux = GetInchi(f)
 
     ds_inchis = GenDiastereomers(inchi)
     ds_inchis = [FixTautProtons(f, i, aux) for i in ds_inchis]
 
     for ds in range(0, len(ds_inchis)):
+
         print("Isomer " + str(ds) + " inchi = " + ds_inchis[ds])
 
-        Inchi2Struct(ds_inchis[ds], f[:-4] + str(ds + 1), aux)
-        RestoreNumsSDF(f[:-4] + str(ds + 1) + '.sdf', f, aux)
+        Inchi2Struct(ds_inchis[ds], f[:-4] + str(ds+1), aux)
+        RestoreNumsSDF(f[:-4] + str(ds+1) + '.sdf', f, aux)
 
 
 def GetInchiRenumMap(AuxInfo):
+
     for l in AuxInfo.split('/'):
         if 'N:' in l:
             RenumLayer = l
@@ -46,17 +47,18 @@
 
 
 def FixTautProtons(f, inchi, AuxInfo):
-    # Get tautomeric protons and atoms they are connected to from Inchi
+
+    #Get tautomeric protons and atoms they are connected to from Inchi
     TautProts = GetTautProtons(inchi)
     amap = GetInchiRenumMap(AuxInfo)
 
-    # get the correspondence of the Inchi numbers to the source numbers
+    #get the correspondence of the Inchi numbers to the source numbers
     hmap = []
     for taut in TautProts:
         for heavyatom in range(1, len(taut)):
-            hmap.append([int(taut[heavyatom]), amap[int(taut[heavyatom]) - 1]])
-
-    # Read molecule from file
+            hmap.append([int(taut[heavyatom]), amap[int(taut[heavyatom])-1]])
+
+    #Read molecule from file
     obconversion = OBConversion()
     obconversion.SetInFormat("sdf")
     obmol = OBMol()
@@ -76,16 +78,16 @@
     fixedlayer = '/f/h'
     for h in draftFH:
         if h[1] == 1:
-            fixedlayer = fixedlayer + str(h[0]) + 'H,'
+            fixedlayer = fixedlayer + str(h[0])+'H,'
         else:
-            fixedlayer = fixedlayer + str(h[0]) + 'H' + str(h[1]) + ','
+            fixedlayer = fixedlayer + str(h[0])+'H' + str(h[1]) + ','
 
     resinchi = inchi + fixedlayer[:-1]
 
     return resinchi
 
 
-# Get H connections from sdf file
+#Get H connections from sdf file
 def GetHcons(f):
     obconversion = OBConversion()
     obconversion.SetInFormat("sdf")
@@ -102,17 +104,18 @@
 
 
 def RestoreNumsSDF(f, fold, AuxInfo):
-    # Read molecule from file
+
+    #Read molecule from file
     obconversion = OBConversion()
     obconversion.SetInFormat("sdf")
     obmol = OBMol()
     obconversion.ReadFile(obmol, f)
-    # Get the atoms Hs are connected to
+    #Get the atoms Hs are connected to
     oldHcons = GetHcons(fold)
-    # translate the H connected atoms to the new numbering system
+    #translate the H connected atoms to the new numbering system
     amap = GetInchiRenumMap(AuxInfo)
     for i in range(0, len(oldHcons)):
-        oldHcons[i][1] = amap.index(oldHcons[i][1]) + 1
+        oldHcons[i][1] = amap.index(oldHcons[i][1])+1
 
     newHcons = []
     temp = []
@@ -120,11 +123,11 @@
     for atom in OBMolAtomIter(obmol):
         idx = atom.GetIdx()
         anum = atom.GetAtomicNum()
-        # If atom is hydrogen, check what it is connected to
+        #If atom is hydrogen, check what it is connected to
         if anum == 1:
             for NbrAtom in OBAtomAtomIter(atom):
                 newHcons.append([idx, NbrAtom.GetIdx()])
-        # Pick the temporary atom
+        #Pick the temporary atom
         temp.append(atom)
 
     for i in range(0, len(newHcons)):
@@ -132,39 +135,40 @@
         for b in range(0, len(oldHcons)):
             if conatom == oldHcons[b][1]:
                 amap.append(oldHcons[b][0])
-                # remove the number, so that it doesn't get added twice
+                #remove the number, so that it doesn't get added twice
                 oldHcons[b][1] = 0
 
     newmol = OBMol()
     added = []
 
-    for i in range(1, len(amap) + 1):
+    for i in range(1, len(amap)+1):
         newn = amap.index(i)
         newmol.AddAtom(temp[newn])
         added.append(newn)
 
-    # Final runthrough to check that all atoms have been added,
-    # tautomeric protons can be missed. If tautomeric proton tracking
-    # is implemented this can be removed
+    #Final runthrough to check that all atoms have been added,
+    #tautomeric protons can be missed. If tautomeric proton tracking
+    #is implemented this can be removed
     for i in range(0, len(temp)):
         if not i in added:
             newmol.AddAtom(temp[i])
 
-    # Restore the bonds
+    #Restore the bonds
     newmol.ConnectTheDots()
     newmol.PerceiveBondOrders()
-    # Write renumbered molecule to file
+    #Write renumbered molecule to file
     obconversion.SetOutFormat("sdf")
     obconversion.WriteFile(newmol, f)
 
 
 def GetInchi(f):
-    print("Getting inchi from file ", f)
+
+    print("Getting inchi from file ",f)
 
     if os.path.sep not in f:
         f = os.path.join(os.getcwd(), f)
 
-    m = Chem.MolFromMolFile(f, removeHs=False)
+    m = Chem.MolFromMolFile(f, removeHs = False)
 
     m = Chem.AddHs(m)
 
@@ -174,6 +178,8 @@
 
 
 def Inchi2Struct(inchi, f, aux):
+
+
     cwd = os.getcwd()
     fullf = os.path.join(cwd, f)
     infile = open(f + '.inchi', 'w')
@@ -194,7 +200,7 @@
 
 
 def GetTautProtons(inchi):
-    # get the tautomer layer and pickup the data
+    #get the tautomer layer and pickup the data
     layers = inchi.split('/')
 
     for l in layers:
@@ -210,12 +216,13 @@
             ends.append(i)
     TautProts = []
     for i in range(0, len(starts)):
-        TautProts.append((ProtLayer[starts[i] + 1:ends[i]]).split(','))
+        TautProts.append((ProtLayer[starts[i]+1:ends[i]]).split(','))
 
     return TautProts
 
 
 def GenSelectDiastereomers(structf, atoms):
+
     f = structf
 
     if (f[-4:] != '.sdf'):
@@ -226,7 +233,7 @@
 
     translated_atoms = []
     for atom in atoms:
-        translated_atoms.append(amap.index(atom) + 1)
+        translated_atoms.append(amap.index(atom)+1)
 
     ds_inchis = GenSelectDSInchis(inchi, translated_atoms)
     ds_inchis = [FixTautProtons(f, i, aux) for i in ds_inchis]
@@ -240,10 +247,10 @@
 
 
 def GenSelectDSInchis(inchi, atoms):
-    # Inchis of all diastereomers, including the parent structure
+    #Inchis of all diastereomers, including the parent structure
     resinchis = []
 
-    # get the number of potential diastereomers
+    #get the number of potential diastereomers
     layers = inchi.decode().split('/')
     for l in layers:
         if 't' in l:
@@ -260,16 +267,16 @@
         "No stereocentres remaining, no diastereomers will be generated."
         return 0
 
-    numds = 2 ** (len(sc))
+    numds = 2**(len(sc))
     print("Number of diastereomers to be generated: " + str(numds))
     temps = []
-    # Generate inversion patterns - essentially just binary strings
+    #Generate inversion patterns - essentially just binary strings
     for i in range(0, numds):
         template = bin(i)[2:].zfill(len(sc))
         temps.append(template)
 
-    # For each 1 in template, invert the corresponding stereocentre
-    # and add the resulting diastereomer to the list
+    #For each 1 in template, invert the corresponding stereocentre
+    #and add the resulting diastereomer to the list
     invert = {'+': '-', '-': '+'}
 
     reslayers = []
@@ -302,7 +309,6 @@
 
     if nS < 2:
         cwd = os.getcwd()
-<<<<<<< HEAD
 
         fullf = os.path.join(cwd, f)
 
@@ -312,24 +318,15 @@
 
     inchi, aux = GetInchi(f)
 
-=======
-
-        fullf = os.path.join(cwd, f)
-
-        shutil.copy(fullf, fullf[:-4] + "0.sdf")
-
-        return [f[:-4] + "0.sdf"]
-
-    inchi, aux = GetInchi(f)
-
->>>>>>> e50957c4
-    i, a = GetInchi(f)
+
+    i,a = GetInchi(f)
 
     ds_inchis = GenDSInchis(inchi)
     ds_inchis = [FixTautProtons(f, i, aux) for i in ds_inchis]
     filenames = []
 
     for ds in range(0, len(ds_inchis)):
+
         print("Isomer " + str(ds) + " inchi = " + ds_inchis[ds])
 
         Inchi2Struct(ds_inchis[ds], f[:-4] + str(ds + 1), aux)
@@ -340,16 +337,17 @@
 
 
 def GenDSInchis(inchi):
+
     ilist = list(inchi)
-    # Inchis of all diastereomers, including the parent structure
+    #Inchis of all diastereomers, including the parent structure
     resinchis = []
 
-    # get the number of potential diastereomers
+    #get the number of potential diastereomers
     numds = 0
     layers = inchi.split('/')
     for l in layers:
         if 't' in l:
-            numds = 2 ** (len(l.translate({ord(i): None for i in 't,1234567890'})) - 1)
+            numds = 2**(len(l.translate({ord(i): None for i in 't,1234567890'}))-1)
 
     if numds == 0:
 
@@ -358,28 +356,28 @@
     else:
         print("Number of diastereomers to be generated: " + str(numds))
 
-    # find configuration sites (+ and -)
+    #find configuration sites (+ and -)
     bs = ilist.index('t')
     es = ilist[bs:].index('/')
     spos = []
-    for s in range(bs, bs + es):
+    for s in range(bs, bs+es):
         if ilist[s] == '+' or ilist[s] == '-':
             spos.append(s)
 
     temps = []
-    # Generate inversion patterns - essentially just binary strings
+    #Generate inversion patterns - essentially just binary strings
     for i in range(0, numds):
-        template = bin(i)[2:].zfill(len(spos) - 1)
+        template = bin(i)[2:].zfill(len(spos)-1)
         temps.append(template)
 
-    # For each 1 in template, invert the corresponding stereocentre
-    # and add the resulting diastereomer to the list
+    #For each 1 in template, invert the corresponding stereocentre
+    #and add the resulting diastereomer to the list
     invert = {'+': '-', '-': '+'}
 
     for ds in range(0, numds):
         t = list(ilist)
         for stereocentre in range(1, len(spos)):
-            if temps[ds][stereocentre - 1] == '1':
+            if temps[ds][stereocentre-1] == '1':
                 t[spos[stereocentre]] = invert[t[spos[stereocentre]]]
         resinchis.append(''.join(t))
 
